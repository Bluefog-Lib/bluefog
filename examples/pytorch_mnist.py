# Modifications copyright (C) 2020 Bluefog Team. All Rights Reserved.
# Copyright 2019 Uber Technologies, Inc. All Rights Reserved.
#
# Licensed under the Apache License, Version 2.0 (the "License");
# you may not use this file except in compliance with the License.
# You may obtain a copy of the License at
#
#     http://www.apache.org/licenses/LICENSE-2.0
#
# Unless required by applicable law or agreed to in writing, software
# distributed under the License is distributed on an "AS IS" BASIS,
# WITHOUT WARRANTIES OR CONDITIONS OF ANY KIND, either express or implied.
# See the License for the specific language governing permissions and
# limitations under the License.
# ==============================================================================

from __future__ import print_function

from bluefog.common import topology_util
import bluefog.torch as bf
import argparse
import os
import sys
import warnings
warnings.simplefilter('ignore')

import torch.nn as nn
import torch.nn.functional as F
import torch.optim as optim
import torch.utils.data.distributed
from torchvision import datasets, transforms

sys.path.insert(0, os.path.abspath(
    os.path.join(os.path.dirname(__file__), "..")))

# Training settings
parser = argparse.ArgumentParser(description="PyTorch MNIST Example")
parser.add_argument(
    "--batch-size", type=int, default=64,
<<<<<<< HEAD
    metavar="N", help="input batch size for training (default: 64)"
)
=======
    metavar="N", help="input batch size for training (default: 64)")
>>>>>>> 24d3ca7c
parser.add_argument('--local-size', type=int, default=-1,
                    help='number of nodes per machine. Only used in test.')
parser.add_argument(
    "--test-batch-size", type=int, default=1000,
<<<<<<< HEAD
    metavar="N", help="input batch size for testing (default: 1000)"
)
parser.add_argument("--epochs", type=int, default=10, metavar="N",
                    help="number of epochs to train (default: 10)")
parser.add_argument(
    "--lr", type=float, default=0.01, metavar="LR", help="learning rate (default: 0.01)"
)
parser.add_argument("--momentum", type=float, default=0.5,
                    metavar="M", help="SGD momentum (default: 0.5)")
parser.add_argument(
    "--no-cuda", action="store_true", default=False, help="disables CUDA training"
)
parser.add_argument('--dist-optimizer', type=str, default='neighbor_allreduce',
                    help='The type of distributed optimizer. Supporting options are ' +
                    '[win_put, neighbor_allreduce, allreduce, horovod]')
=======
    metavar="N", help="input batch size for testing (default: 1000)")
parser.add_argument("--epochs", type=int, default=10, metavar="N",
                    help="number of epochs to train (default: 10)")
parser.add_argument(
    "--lr", type=float, default=0.01, metavar="LR", help="learning rate (default: 0.01)")
parser.add_argument("--momentum", type=float, default=0.5,
                    metavar="M", help="SGD momentum (default: 0.5)")
parser.add_argument(
    "--no-cuda", action="store_true", default=False, help="disables CUDA training")
parser.add_argument('--dist-optimizer', type=str, default='win_put',
                    help='The type of distributed optimizer. Supporting options are ' +
                    '[win_put, neighbor_allreduce, allreduce, pull_get, push_sum, horovod]')
>>>>>>> 24d3ca7c
parser.add_argument("--average-test-result", action="store_true",
                    default=False,
                    help=("Allreduce called to average test result. Warning this will " +
                          "force the algorithm to sync every end of epoch."))
<<<<<<< HEAD
parser.add_argument('--disable-dynamic-topology', action='store_true',
                    default=False, help=('Disable each iteration to transmit one neighbor ' +
                                         'per iteration dynamically.'))
parser.add_argument('--virtual-topology', type=str, default="expo2",
                    help='The underlying virtual topology. Supporting options are ' +
                    '[expo2(Default), ring, mesh, star, InnerOuterRing, InnerOuterExpo2].')
=======
parser.add_argument("--enable-dynamic-topology", action="store_true",
                    default=False, help=("Enable each iteration to transmit one neighbor " +
                                         "per iteration dynamically."))
parser.add_argument('--virtual-topology', type=str, default="power2",
                    help='The underlying virtual topology. Supporting options are ' +
                    '[power2(Default), ring, mesh, star, InnerOuterRing, InnerOuterExp2].')
>>>>>>> 24d3ca7c

parser.add_argument(
    "--seed", type=int, default=42, metavar="S", help="random seed (default: 42)"
)
parser.add_argument(
    "--log-interval",
    type=int,
    default=10,
    metavar="N",
    help="how many batches to wait before logging training status",
)

args = parser.parse_args()
args.cuda = not args.no_cuda and torch.cuda.is_available()
torch.manual_seed(args.seed)

if args.dist_optimizer == 'horovod':
    print("importing horovod")
    import horovod.torch as bf

bf.init()
if args.dist_optimizer != 'horovod':
<<<<<<< HEAD
    if args.virtual_topology == "expo2":
        pass
    elif args.virtual_topology == "ring":
        bf.set_topology(topology_util.RingGraph(bf.size(), connect_style=1))
    elif args.virtual_topology == "mesh":
        bf.set_topology(topology_util.MeshGrid2DGraph(
            bf.size()), is_weighted=True)
=======
    if args.virtual_topology == "power2":
        pass
    elif args.virtual_topology == "ring":
        bf.set_topology(topology_util.RingGraph(bf.size(), connect_style=0))
    elif args.virtual_topology == "mesh":
        bf.set_topology(topology_util.RingGraph(
            bf.size(), connect_style=0), is_weighted=True)
>>>>>>> 24d3ca7c
    elif args.virtual_topology == "star":
        bf.set_topology(topology_util.StarGraph(bf.size()))
    elif args.virtual_topology == "InnerOuterRing":
        assert bf.is_homogeneous, "InnerOuterRing topo should be used only homogeneous environment"
        bf.set_topology(topology_util.InnerOuterRingGraph(
            bf.size(), local_size=bf.local_size() if args.local_size == -1 else args.local_size))
<<<<<<< HEAD
    elif args.virtual_topology == "InnerOuterExpo2":
        assert bf.is_homogeneous, "InnerOuterExpo2 topo should be used under homogeneous environment"
        bf.set_topology(topology_util.InnerOuterExpo2Graph(
            bf.size(), local_size=bf.local_size() if args.local_size == -1 else args.local_size))
    else:
        raise ValueError("Unknown args.virtual_topology, supporting options are " +
                         "[expo2(Default), ring, mesh, star，InnerOuterRing， InnerOuterExpo2].")
=======
    elif args.virtual_topology == "InnerOuterExp2":
        assert bf.is_homogeneous, "InnerOuterExp2 topo should be used under homogeneous environment"
        bf.set_topology(topology_util.InnerOuterExp2Graph(
            bf.size(), local_size=bf.local_size() if args.local_size == -1 else args.local_size))
    else:
        raise ValueError("Unknown args.virtual_topology, supporting options are " +
                         "[power2(Default), ring, mesh, star，InnerOuterRing， InnerOuterExp2].")
>>>>>>> 24d3ca7c

if args.cuda:
    # Bluefog: pin GPU to local rank.
    torch.cuda.set_device(bf.local_rank())
    torch.cuda.manual_seed(args.seed)


kwargs = {"num_workers": 1, "pin_memory": True} if args.cuda else {}
data_folder_loc = os.path.join(
    os.path.dirname(os.path.abspath(__file__)), "..")
train_dataset = datasets.MNIST(
    os.path.join(data_folder_loc, "data", "data-%d" % bf.rank()),
    train=True,
    download=True,
    transform=transforms.Compose(
        [transforms.ToTensor(), transforms.Normalize((0.1307,), (0.3081,))]
    ),
)
# Bluefog: use DistributedSampler to partition the training data.
train_sampler = torch.utils.data.distributed.DistributedSampler(
    train_dataset, num_replicas=bf.size(), rank=bf.rank()
)
train_loader = torch.utils.data.DataLoader(
    train_dataset, batch_size=args.batch_size, sampler=train_sampler, **kwargs
)

test_dataset = datasets.MNIST(
    os.path.join(data_folder_loc, "data", "data-%d" % bf.rank()),
    train=False,
    transform=transforms.Compose(
        [transforms.ToTensor(), transforms.Normalize((0.1307,), (0.3081,))]
    ),
)
test_sampler = None
if args.average_test_result:
    # Bluefog: use DistributedSampler to partition the test data.
    test_sampler = torch.utils.data.distributed.DistributedSampler(
        test_dataset, num_replicas=bf.size(), rank=bf.rank()
    )
test_loader = torch.utils.data.DataLoader(
    test_dataset, batch_size=args.test_batch_size, sampler=test_sampler, **kwargs
)


class Net(nn.Module):
    def __init__(self):
        super(Net, self).__init__()
        self.conv1 = nn.Conv2d(1, 10, kernel_size=5)
        self.conv2 = nn.Conv2d(10, 20, kernel_size=5)
        self.conv2_drop = nn.Dropout2d()
        self.fc1 = nn.Linear(320, 50)
        self.fc2 = nn.Linear(50, 10)

    def forward(self, x):
        x = F.relu(F.max_pool2d(self.conv1(x), 2))
        x = F.relu(F.max_pool2d(self.conv2_drop(self.conv2(x)), 2))
        x = x.view(-1, 320)
        x = F.relu(self.fc1(x))
        x = F.dropout(x, training=self.training)
        x = self.fc2(x)
        return F.log_softmax(x, dim=0)


model = Net()

if args.cuda:
    print("using cuda.")
    # Move model to GPU.
    model.cuda()

# Bluefog: scale learning rate by the number of GPUs.
optimizer = optim.SGD(
    model.parameters(), lr=args.lr * bf.size(), momentum=args.momentum
)

# Bluefog: broadcast parameters & optimizer state.
bf.broadcast_parameters(model.state_dict(), root_rank=0)
bf.broadcast_optimizer_state(optimizer, root_rank=0)

# bf.set_topology(topology_util.InnerOuterRingGraph(bf.size(), local_size=4))

# Bluefog: wrap optimizer with DistributedOptimizer.
if args.dist_optimizer == 'win_put':
    optimizer = bf.DistributedWinPutOptimizer(optimizer, model=model)
elif args.dist_optimizer == 'neighbor_allreduce':
    optimizer = optimizer = bf.DistributedNeighborAllreduceOptimizer(
        optimizer, model=model)
elif args.dist_optimizer == 'allreduce':
    optimizer = optimizer = bf.DistributedAllreduceOptimizer(
        optimizer, model=model)
elif args.dist_optimizer == 'gradient_allreduce':
    optimizer = optimizer = bf.DistributedGradientAllreduceOptimizer(
        optimizer, model=model)
elif args.dist_optimizer == 'hierarchical_neighbor_allreduce':
    optimizer = optimizer = bf.DistributedHierarchicalNeighborAllreduceOptimizer(
        optimizer, model=model)
elif args.dist_optimizer == 'horovod':
    optimizer = optimizer = bf.DistributedOptimizer(
        optimizer, named_parameters=model.named_parameters()
    )
else:
    raise ValueError('Unknown args.dist-optimizer type -- ' + args.dist_optimizer + '\n' +
                     'Please set the argument to be one of ' +
                     '[neighbor_allreduce, gradient_allreduce, allreduce, ' +
<<<<<<< HEAD
                     'win_put, horovod]')

if not args.disable_dynamic_topology and (args.dist_optimizer != 'horovod'):
=======
                     'win_put, push_sum, horovod]')

if args.enable_dynamic_topology and args.dist_optimizer != 'horovod':
>>>>>>> 24d3ca7c
    if args.virtual_topology == 'InnerOuterRing':
        dynamic_neighbor_allreduce_gen = topology_util.GetInnerOuterRingDynamicSendRecvRanks(
            bf.size(),
            local_size=bf.local_size() if args.local_size == -1 else args.local_size,
            self_rank=bf.rank())
<<<<<<< HEAD
    elif args.virtual_topology == 'InnerOuterExpo2':
        dynamic_neighbor_allreduce_gen = topology_util.GetInnerOuterExpo2DynamicSendRecvRanks(
            bf.size(),
            local_size=bf.local_size() if args.local_size == -1 else args.local_size,
            self_rank=bf.rank())
    elif args.dist_optimizer == 'hierarchical_neighbor_allreduce':
        # This optimizer can use following dynamic topo only so far.
        dynamic_machine_neighbor_allreduce_gen = topology_util.GetExp2DynamicSendRecvMachineRanks(
            world_size=bf.size(),
            local_size=bf.local_size(),
            self_rank=bf.rank(),
            local_rank=bf.local_rank()
        )
=======
    elif args.virtual_topology == 'InnerOuterExp2':
        dynamic_neighbor_allreduce_gen = topology_util.GetInnerOuterExp2DynamicSendRecvRanks(
            bf.size(),
            local_size=bf.local_size() if args.local_size == -1 else args.local_size,
            self_rank=bf.rank())
>>>>>>> 24d3ca7c
    else:
        dynamic_neighbor_allreduce_gen = topology_util.GetDynamicSendRecvRanks(
            bf.load_topology(), bf.rank())

def dynamic_topology_update(epoch, batch_idx):
    if args.dist_optimizer == 'win_put':
        if epoch < 3:
            return
        num_out_neighbors = len(bf.out_neighbor_ranks())
        sent_neighbor = bf.out_neighbor_ranks()[batch_idx % num_out_neighbors]
        optimizer.dst_weights = {sent_neighbor: 1.0}
    elif args.dist_optimizer == 'neighbor_allreduce':
        send_neighbors, recv_neighbors = next(dynamic_neighbor_allreduce_gen)
        optimizer.send_neighbors = send_neighbors
        optimizer.neighbor_weights = {r: 1/(len(recv_neighbors) + 1) for r in recv_neighbors}
        optimizer.self_weight = 1 / (len(recv_neighbors) + 1)
        optimizer.enable_topo_check = False
    elif args.dist_optimizer == 'hierarchical_neighbor_allreduce':
        send_machines, recv_machines = next(dynamic_machine_neighbor_allreduce_gen)
        optimizer.send_neighbor_machines = send_machines
        optimizer.neighbor_machine_weights = {r: 1/(len(recv_machines) + 1) for r in recv_machines}
        optimizer.self_weight = 1 / (len(recv_machines) + 1)
        optimizer.enable_topo_check = False
    else:
        pass


def train(epoch):
    model.train()
    # Bluefog: set epoch to sampler for shuffling.
    train_sampler.set_epoch(epoch)
    for batch_idx, (data, target) in enumerate(train_loader):
        if not args.disable_dynamic_topology:
            dynamic_topology_update(epoch, batch_idx)
        if args.cuda:
            data, target = data.cuda(), target.cuda()

<<<<<<< HEAD
        if args.dist_optimizer == 'neighbor_allreduce' and (batch_idx % 100 == 99):
            optimizer.use_allreduce_in_communication()

=======
>>>>>>> 24d3ca7c
        optimizer.zero_grad()
        output = model(data)
        loss = F.nll_loss(output, target)
        loss.backward()
        optimizer.step()
        if batch_idx % args.log_interval == 0:
            # Bluefog: use train_sampler to determine the number of examples in
            # this worker's partition.
            print(
                "[{}] Train Epoch: {} [{}/{} ({:.0f}%)]\tLoss: {:.6f}".format(
                    bf.rank(),
                    epoch,
                    batch_idx * len(data),
                    len(train_sampler),
                    100.0 * batch_idx / len(train_loader),
                    loss.item(),
                )
            )

        if args.dist_optimizer == 'neighbor_allreduce' and (batch_idx % 100 == 99):
            optimizer.use_neighbor_allreduce_in_communication()


def metric_average(val, name):
    tensor = torch.tensor(val)  # pylint: disable=not-callable
    avg_tensor = bf.allreduce(tensor, name=name)
    return avg_tensor.item()


def test(record):
    model.eval()
    test_loss = 0.0
    test_accuracy = 0.0
    for data, target in test_loader:
        if args.cuda:
            data, target = data.cuda(), target.cuda()
        output = model(data)
        # sum up batch loss
        test_loss += F.nll_loss(output, target, size_average=False).item()
        # get the index of the max log-probability
        pred = output.data.max(1, keepdim=True)[1]
        test_accuracy += pred.eq(target.data.view_as(pred)
                                 ).cpu().float().sum().item()

    # Bluefog: use test_sampler to determine the number of examples in
    # this worker's partition.
    test_loss /= len(test_sampler) if test_sampler else len(test_dataset)
    test_accuracy /= len(test_sampler) if test_sampler else len(test_dataset)

    # Bluefog: average metric values across workers.
    if args.average_test_result:
        test_loss = metric_average(test_loss, "avg_loss")
        test_accuracy = metric_average(test_accuracy, "avg_accuracy")

    # Bluefog: print output only on first rank.
    if bf.rank() == 0:
        print(
            "\nTest set: Average loss: {:.4f}, Accuracy: {:.2f}%\n".format(
                test_loss, 100.0 * test_accuracy
            ), flush=True
        )
    record.append((test_loss, 100.0 * test_accuracy))

test_record = []
for epoch in range(1, args.epochs + 1):
    train(epoch)
    test(test_record)
print(f"[{bf.rank()}]: ", test_record)
bf.barrier()<|MERGE_RESOLUTION|>--- conflicted
+++ resolved
@@ -37,33 +37,11 @@
 parser = argparse.ArgumentParser(description="PyTorch MNIST Example")
 parser.add_argument(
     "--batch-size", type=int, default=64,
-<<<<<<< HEAD
-    metavar="N", help="input batch size for training (default: 64)"
-)
-=======
     metavar="N", help="input batch size for training (default: 64)")
->>>>>>> 24d3ca7c
 parser.add_argument('--local-size', type=int, default=-1,
                     help='number of nodes per machine. Only used in test.')
 parser.add_argument(
     "--test-batch-size", type=int, default=1000,
-<<<<<<< HEAD
-    metavar="N", help="input batch size for testing (default: 1000)"
-)
-parser.add_argument("--epochs", type=int, default=10, metavar="N",
-                    help="number of epochs to train (default: 10)")
-parser.add_argument(
-    "--lr", type=float, default=0.01, metavar="LR", help="learning rate (default: 0.01)"
-)
-parser.add_argument("--momentum", type=float, default=0.5,
-                    metavar="M", help="SGD momentum (default: 0.5)")
-parser.add_argument(
-    "--no-cuda", action="store_true", default=False, help="disables CUDA training"
-)
-parser.add_argument('--dist-optimizer', type=str, default='neighbor_allreduce',
-                    help='The type of distributed optimizer. Supporting options are ' +
-                    '[win_put, neighbor_allreduce, allreduce, horovod]')
-=======
     metavar="N", help="input batch size for testing (default: 1000)")
 parser.add_argument("--epochs", type=int, default=10, metavar="N",
                     help="number of epochs to train (default: 10)")
@@ -75,27 +53,17 @@
     "--no-cuda", action="store_true", default=False, help="disables CUDA training")
 parser.add_argument('--dist-optimizer', type=str, default='win_put',
                     help='The type of distributed optimizer. Supporting options are ' +
-                    '[win_put, neighbor_allreduce, allreduce, pull_get, push_sum, horovod]')
->>>>>>> 24d3ca7c
+                    '[win_put, neighbor_allreduce, allreduce, horovod]')
 parser.add_argument("--average-test-result", action="store_true",
                     default=False,
                     help=("Allreduce called to average test result. Warning this will " +
                           "force the algorithm to sync every end of epoch."))
-<<<<<<< HEAD
 parser.add_argument('--disable-dynamic-topology', action='store_true',
                     default=False, help=('Disable each iteration to transmit one neighbor ' +
                                          'per iteration dynamically.'))
 parser.add_argument('--virtual-topology', type=str, default="expo2",
                     help='The underlying virtual topology. Supporting options are ' +
                     '[expo2(Default), ring, mesh, star, InnerOuterRing, InnerOuterExpo2].')
-=======
-parser.add_argument("--enable-dynamic-topology", action="store_true",
-                    default=False, help=("Enable each iteration to transmit one neighbor " +
-                                         "per iteration dynamically."))
-parser.add_argument('--virtual-topology', type=str, default="power2",
-                    help='The underlying virtual topology. Supporting options are ' +
-                    '[power2(Default), ring, mesh, star, InnerOuterRing, InnerOuterExp2].')
->>>>>>> 24d3ca7c
 
 parser.add_argument(
     "--seed", type=int, default=42, metavar="S", help="random seed (default: 42)"
@@ -118,7 +86,6 @@
 
 bf.init()
 if args.dist_optimizer != 'horovod':
-<<<<<<< HEAD
     if args.virtual_topology == "expo2":
         pass
     elif args.virtual_topology == "ring":
@@ -126,38 +93,19 @@
     elif args.virtual_topology == "mesh":
         bf.set_topology(topology_util.MeshGrid2DGraph(
             bf.size()), is_weighted=True)
-=======
-    if args.virtual_topology == "power2":
-        pass
-    elif args.virtual_topology == "ring":
-        bf.set_topology(topology_util.RingGraph(bf.size(), connect_style=0))
-    elif args.virtual_topology == "mesh":
-        bf.set_topology(topology_util.RingGraph(
-            bf.size(), connect_style=0), is_weighted=True)
->>>>>>> 24d3ca7c
     elif args.virtual_topology == "star":
         bf.set_topology(topology_util.StarGraph(bf.size()))
     elif args.virtual_topology == "InnerOuterRing":
-        assert bf.is_homogeneous, "InnerOuterRing topo should be used only homogeneous environment"
+        assert bf.is_homogeneous, "InnerOuterRing should be used under homogeneous environment"
         bf.set_topology(topology_util.InnerOuterRingGraph(
             bf.size(), local_size=bf.local_size() if args.local_size == -1 else args.local_size))
-<<<<<<< HEAD
     elif args.virtual_topology == "InnerOuterExpo2":
-        assert bf.is_homogeneous, "InnerOuterExpo2 topo should be used under homogeneous environment"
+        assert bf.is_homogeneous, "InnerOuterExpo2 should be used under homogeneous environment"
         bf.set_topology(topology_util.InnerOuterExpo2Graph(
             bf.size(), local_size=bf.local_size() if args.local_size == -1 else args.local_size))
     else:
         raise ValueError("Unknown args.virtual_topology, supporting options are " +
                          "[expo2(Default), ring, mesh, star，InnerOuterRing， InnerOuterExpo2].")
-=======
-    elif args.virtual_topology == "InnerOuterExp2":
-        assert bf.is_homogeneous, "InnerOuterExp2 topo should be used under homogeneous environment"
-        bf.set_topology(topology_util.InnerOuterExp2Graph(
-            bf.size(), local_size=bf.local_size() if args.local_size == -1 else args.local_size))
-    else:
-        raise ValueError("Unknown args.virtual_topology, supporting options are " +
-                         "[power2(Default), ring, mesh, star，InnerOuterRing， InnerOuterExp2].")
->>>>>>> 24d3ca7c
 
 if args.cuda:
     # Bluefog: pin GPU to local rank.
@@ -236,8 +184,6 @@
 # Bluefog: broadcast parameters & optimizer state.
 bf.broadcast_parameters(model.state_dict(), root_rank=0)
 bf.broadcast_optimizer_state(optimizer, root_rank=0)
-
-# bf.set_topology(topology_util.InnerOuterRingGraph(bf.size(), local_size=4))
 
 # Bluefog: wrap optimizer with DistributedOptimizer.
 if args.dist_optimizer == 'win_put':
@@ -262,21 +208,14 @@
     raise ValueError('Unknown args.dist-optimizer type -- ' + args.dist_optimizer + '\n' +
                      'Please set the argument to be one of ' +
                      '[neighbor_allreduce, gradient_allreduce, allreduce, ' +
-<<<<<<< HEAD
                      'win_put, horovod]')
 
 if not args.disable_dynamic_topology and (args.dist_optimizer != 'horovod'):
-=======
-                     'win_put, push_sum, horovod]')
-
-if args.enable_dynamic_topology and args.dist_optimizer != 'horovod':
->>>>>>> 24d3ca7c
     if args.virtual_topology == 'InnerOuterRing':
         dynamic_neighbor_allreduce_gen = topology_util.GetInnerOuterRingDynamicSendRecvRanks(
             bf.size(),
             local_size=bf.local_size() if args.local_size == -1 else args.local_size,
             self_rank=bf.rank())
-<<<<<<< HEAD
     elif args.virtual_topology == 'InnerOuterExpo2':
         dynamic_neighbor_allreduce_gen = topology_util.GetInnerOuterExpo2DynamicSendRecvRanks(
             bf.size(),
@@ -290,13 +229,6 @@
             self_rank=bf.rank(),
             local_rank=bf.local_rank()
         )
-=======
-    elif args.virtual_topology == 'InnerOuterExp2':
-        dynamic_neighbor_allreduce_gen = topology_util.GetInnerOuterExp2DynamicSendRecvRanks(
-            bf.size(),
-            local_size=bf.local_size() if args.local_size == -1 else args.local_size,
-            self_rank=bf.rank())
->>>>>>> 24d3ca7c
     else:
         dynamic_neighbor_allreduce_gen = topology_util.GetDynamicSendRecvRanks(
             bf.load_topology(), bf.rank())
@@ -334,12 +266,9 @@
         if args.cuda:
             data, target = data.cuda(), target.cuda()
 
-<<<<<<< HEAD
         if args.dist_optimizer == 'neighbor_allreduce' and (batch_idx % 100 == 99):
             optimizer.use_allreduce_in_communication()
 
-=======
->>>>>>> 24d3ca7c
         optimizer.zero_grad()
         output = model(data)
         loss = F.nll_loss(output, target)
