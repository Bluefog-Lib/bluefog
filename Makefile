NUM_PROC ?= 4
OVERSUBSCRIBE ?= 0
$(info $(shell mpirun --version))
ifeq ($(findstring Open MPI, $(shell mpirun --version)), Open MPI)
<<<<<<< HEAD
  MPI_FLAG_ROOT = --allow-run-as-root
=======
  EXTRA_MPI_FLAG = --allow-run-as-root
  ifeq (${OVERSUBSCRIBE}, 1)
    EXTRA_MPI_FLAG += --oversubscribe
  endif
>>>>>>> 911e0403
else
  MPI_FLAG_ROOT = 
endif
ifdef OVERSUBSCRIBE
  ifeq (${OVERSUBSCRIBE}, 1)
    MPI_FLAG_OVERSUBSCRIBE = --oversubscribe
  else
    MPI_FLAG_OVERSUBSCRIBE =
  endif
else
  MPI_FLAG_OVERSUBSCRIBE =
endif
EXTRA_MPI_FLAGS = ${MPI_FLAG_ROOT} ${MPI_FLAG_OVERSUBSCRIBE}

<<<<<<< HEAD
MPIRUN = mpirun -np ${NUM_PROC} ${EXTRA_MPI_FLAGS}
=======

MPIRUN = mpirun -np ${NUM_PROC} ${EXTRA_MPI_FLAG}
>>>>>>> 911e0403
PYTEST = pytest -s -vv
MPICH_NOT_EXIST = $(shell which mpichversion)

.PHONY: build
build:
	python setup.py build_ext -i

test: test_torch
test_torch: test_torch_basic test_torch_ops test_torch_hier_ops test_torch_win_ops test_torch_optimizer
test_tensorflow: test_tensorflow_basic test_tensorflow_ops
test_all: test_torch test_tensorflow

clean: clean_build clean_so clean_o

.PHONY: test_torch_basic
test_torch_basic:
	${PYTEST} ./test/torch_basics_test.py && ${MPIRUN} ${PYTEST} ./test/torch_basics_test.py

.PHONY: test_torch_ops
test_torch_ops:
	${MPIRUN} ${PYTEST} ./test/torch_ops_test.py

.PHONY: test_torch_hier_ops
test_torch_hier_ops:
	${MPIRUN} ${PYTEST} ./test/torch_hierarchical_test.py

.PHONY: test_timeline
test_timeline:
	${MPIRUN} ${PYTEST} ./test/timeline_test.py

.PHONY: test_torch_optimizer
test_torch_optimizer:
	${MPIRUN} ${PYTEST} ./test/torch_optimizer_test.py

.PHONY: test_torch_win_ops
test_torch_win_ops:
	${MPIRUN} ${PYTEST} ./test/torch_win_ops_test.py

.PHONY: test_tensorflow_basic
test_tensorflow_basic:
	${PYTEST} ./test/tensorflow_basics_test.py && ${MPIRUN} ${PYTEST} ./test/tensorflow_basics_test.py

.PHONY: test_tensorflow_ops
test_tensorflow_ops:
	${MPIRUN} ${PYTEST} ./test/tensorflow_ops_test.py

.PHONY: clean_build
clean_build:
	rm -fR build

.PHONY: clean_so
clean_so:
	rm -f ./bluefog/torch/mpi_lib.*.so

.PHONY: clean_o
clean_o:
	rm -f ./bluefog/common/cuda/*.o<|MERGE_RESOLUTION|>--- conflicted
+++ resolved
@@ -2,34 +2,16 @@
 OVERSUBSCRIBE ?= 0
 $(info $(shell mpirun --version))
 ifeq ($(findstring Open MPI, $(shell mpirun --version)), Open MPI)
-<<<<<<< HEAD
-  MPI_FLAG_ROOT = --allow-run-as-root
-=======
   EXTRA_MPI_FLAG = --allow-run-as-root
-  ifeq (${OVERSUBSCRIBE}, 1)
-    EXTRA_MPI_FLAG += --oversubscribe
-  endif
->>>>>>> 911e0403
 else
-  MPI_FLAG_ROOT = 
+  EXTRA_MPI_FLAG =
 endif
-ifdef OVERSUBSCRIBE
-  ifeq (${OVERSUBSCRIBE}, 1)
-    MPI_FLAG_OVERSUBSCRIBE = --oversubscribe
-  else
-    MPI_FLAG_OVERSUBSCRIBE =
-  endif
-else
-  MPI_FLAG_OVERSUBSCRIBE =
+
+ifeq (${OVERSUBSCRIBE}, 1)
+  EXTRA_MPI_FLAG += --oversubscribe
 endif
-EXTRA_MPI_FLAGS = ${MPI_FLAG_ROOT} ${MPI_FLAG_OVERSUBSCRIBE}
-
-<<<<<<< HEAD
-MPIRUN = mpirun -np ${NUM_PROC} ${EXTRA_MPI_FLAGS}
-=======
 
 MPIRUN = mpirun -np ${NUM_PROC} ${EXTRA_MPI_FLAG}
->>>>>>> 911e0403
 PYTEST = pytest -s -vv
 MPICH_NOT_EXIST = $(shell which mpichversion)
 
