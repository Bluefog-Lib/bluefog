--- conflicted
+++ resolved
@@ -367,11 +367,8 @@
         test_mse[-3:].max() < error_threshold*problem_builder.noise_level**2
     ), "Train MSE in the last three epochs doesn't coverge."
 
-<<<<<<< HEAD
     if communication_type == "win.put":
         optimizer.unregister_window()
-=======
->>>>>>> 43d03dad
 
 hierarchical_model_scenarios = []
 hierarchical_model_scenarios.append(
@@ -450,11 +447,8 @@
         test_mse[-3:].max() < error_threshold*problem_builder.noise_level**2
     ), "Train MSE in the last three epochs doesn't coverge."
 
-<<<<<<< HEAD
     if communication_type == "win.put":
         optimizer.unregister_window()
-=======
->>>>>>> 43d03dad
 
 # Neighbor allreduce dynamic tests
 dynamic_neighbor_allreduce_scenarios = []
@@ -525,13 +519,8 @@
 
     isCUDA = pin_model_to_device(device, model)
 
-<<<<<<< HEAD
     optimizer = bf.DistributedWinPutOptimizer(optimizer, model=model, window_prefix=window_prefix)
     
-=======
-    optimizer = bf.DistributedWinPutOptimizer(optimizer, model=model)
-
->>>>>>> 43d03dad
     # Train and test
     train_mse = []
     test_mse = []
@@ -607,14 +596,8 @@
     local_aggregation_scenarios.append(
         pytest.param("GPU", "gradient.allreduce", {}, id="Gradient Allreduce on GPU"))
     local_aggregation_scenarios.append(
-<<<<<<< HEAD
         pytest.param("GPU", "win.put", {'window_prefix': 'GPU'}, id="Window put on GPU"))
-=======
-        pytest.param("GPU", "win.put", {}, id="Window put on GPU",
-                     marks=pytest.mark.skip(reason="Multiple win_put optimizer tests will fail")))
-
-
->>>>>>> 43d03dad
+
 @pytest.mark.parametrize("device,communication_type,kwargs", local_aggregation_scenarios)
 def test_optimizer_local_aggregation(device, communication_type, kwargs):
     atc_style = kwargs.get("ATC", False)
@@ -663,11 +646,8 @@
         test_mse[-3:].max() < error_threshold*problem_builder.noise_level**2
     ), "Train MSE in the last three epochs doesn't coverge."
 
-<<<<<<< HEAD
     if communication_type == "win.put":
         optimizer.unregister_window()
-=======
->>>>>>> 43d03dad
 
 local_aggregation_duplicated_scenarios = []
 local_aggregation_duplicated_scenarios.append(
