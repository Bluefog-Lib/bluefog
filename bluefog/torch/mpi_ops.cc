--- conflicted
+++ resolved
@@ -475,12 +475,6 @@
               output_buffer.resize_(shape_vector);
               output_buffer.add_(tensor_buffer.mul(self_weight));
             } else {
-<<<<<<< HEAD
-              auto output_reduced = output_buffer.slice(0, 0, first_dim);
-              for (int i = 1; i < bluefog_neighbor_size(); i++) {
-                output_reduced.add_(
-                    output_buffer.slice(0, i * first_dim, (i + 1) * first_dim));
-=======
               int neighbor_size = send_neighbors.empty()
                                       ? bluefog_neighbor_size()
                                       : recv_neighbors.size();
@@ -490,7 +484,6 @@
                   output_reduced.add_(
                       output.slice(0, i * first_dim, (i + 1) * first_dim));
                 }
->>>>>>> 7492cd87
               }
               output_buffer.resize_(shape_vector);
               // Include self data as well.
