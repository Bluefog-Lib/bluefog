// Copyright 2020 Bluefog Team. All Rights Reserved.
//
// Licensed under the Apache License, Version 2.0 (the "License");
// you may not use this file except in compliance with the License.
// You may obtain a copy of the License at
//
//     http://www.apache.org/licenses/LICENSE-2.0
//
// Unless required by applicable law or agreed to in writing, software
// distributed under the License is distributed on an "AS IS" BASIS,
// WITHOUT WARRANTIES OR CONDITIONS OF ANY KIND, either express or implied.
// See the License for the specific language governing permissions and
// limitations under the License.
// ==============================================================================

#include "mpi_win_ops.h"

#include <torch/extension.h>
#include <torch/torch.h>

#include <chrono>
#include <cstdlib>
#include <memory>
#include <thread>

#include "../common/cuda_util.h"
#include "../common/logging.h"
#include "../common/operations.h"
#include "../common/timeline.h"
#include "adapter.h"
#include "handle_manager.h"

namespace bluefog {
namespace torch {

using ::bluefog::common::bluefog_load_topology;
using ::bluefog::common::bluefog_load_topology_weights;
using ::bluefog::common::bluefog_neighbor_size;
using ::bluefog::common::with_device;
using ::bluefog::common::EnqueueTensorWindowAccumulate;
using ::bluefog::common::EnqueueTensorWindowGet;
using ::bluefog::common::EnqueueTensorWindowPut;
using ::bluefog::common::GetBluefogTimeline;
using ::bluefog::common::Status;
using ::bluefog::common::Timeline;
using NeighborTable = std::unordered_map<int, std::shared_ptr<TorchTensor>>;

// static here means Local/private variable.
static HandleManager win_handle_manager;
static WinTorchStorageManager win_storage_manager;

#if HAVE_NCCL
// When there is NCCL always put win_memory on GPU.
static const bool WIN_ON_CPU = false; 
#else
static const char* BLUEFOG_WIN_ON_GPU = std::getenv("BLUEFOG_WIN_ON_GPU");
static const bool WIN_ON_CPU =
    !((BLUEFOG_WIN_ON_GPU != nullptr) && (*BLUEFOG_WIN_ON_GPU == '1'));
#endif

namespace {

int GetDeviceID(const ::torch::Tensor& tensor) {
  if (tensor.device().is_cuda()) {
    return tensor.device().index();
  }
  return CPU_DEVICE_ID;
}

double GetWinAssociatedP(const std::string& name) {
  ThrowIfError(common::CheckInitialized());
  double weight = 0.0;
  Status status = common::GetWinAssociatedPByNameAndRank(
      name, common::bluefog_rank(), &weight);
  ThrowIfError(status);
  return weight;
}

void SetWinAssociatedP(const std::string& name, const double value) {
  ThrowIfError(common::CheckInitialized());
  Status status = common::SetWinAssociatedPByNameAndRank(
      name, common::bluefog_rank(), value);
  ThrowIfError(status);
}

}  // namespace

bool WinTorchStorageManager::RegisterWinName(
    const std::string& name, const int device,
    std::shared_ptr<TorchTensor> tensor, const bool zero_init) {
  if (tensors_map_.find(name) != tensors_map_.end()) {
    return false;
  }
  int* sources_ptr = nullptr;
  int* destinations_ptr = nullptr;
  bluefog_load_topology(&in_neighbor_degree_, sources_ptr,
                        &out_neighbor_degree_, destinations_ptr);
  // We need to allocate neighbor_indegree tensor space for it.
  NeighborTable neighbor_tensors;
  for (int i = 0; i < in_neighbor_degree_; i++) {
    std::shared_ptr<TorchTensor> t = tensor->MakeCopy(device);
    if (zero_init) t->GetUnderlyingTensor().fill_(0.0);
    int source_rank = *(sources_ptr + i);
    neighbor_tensors[source_rank] = t;
  }
  tensors_map_[name] = neighbor_tensors;
  self_tensor_map_[name] = tensor;
  device_map_[name] = device;
  return true;
}

bool WinTorchStorageManager::UnregisterWinName(const std::string& name) {
  auto it = tensors_map_.find(name);
  if (it == tensors_map_.end()) {
    return false;
  }
  tensors_map_.erase(it);
  self_tensor_map_.erase(self_tensor_map_.find(name));
  device_map_.erase(device_map_.find(name));
  return true;
}

void WinTorchStorageManager::ClearAll() {
  tensors_map_.clear();
  self_tensor_map_.clear();
}

bool WinTorchStorageManager::GetStorageByname(
    const std::string& name,
    std::vector<std::shared_ptr<common::Tensor>>& tensors) {
  auto it = tensors_map_.find(name);
  if (it == tensors_map_.end()) {
    return false;
  }
  std::unordered_map<int, std::shared_ptr<TorchTensor>> neighbor_map =
      it->second;
  int* sources_ptr = nullptr;
  int* destinations_ptr = nullptr;
  bluefog_load_topology(&in_neighbor_degree_, sources_ptr,
                        &out_neighbor_degree_, destinations_ptr);

  // We have to insert it in order.
  for (int i = 0; i < in_neighbor_degree_; i++) {
    int source_rank = *(sources_ptr + i);
    tensors.emplace_back(neighbor_map[source_rank]);
  }
  return true;
}

bool WinTorchStorageManager::GetDeviceByName(const std::string& name,
                                             int* device) {
  auto it = device_map_.find(name);
  if (it == device_map_.end()) {
    return false;
  }
  *device = it->second;
  return true;
}

bool WinTorchStorageManager::GetStorageByNameRank(
    const std::string& name, const int rank,
    std::shared_ptr<TorchTensor>& tensor) {
  auto it = tensors_map_.find(name);
  if (it == tensors_map_.end()) {
    BFLOG(ERROR) << "Cannot find " << name << " in neighbor tensor map";
    return false;
  }
  std::unordered_map<int, std::shared_ptr<TorchTensor>> neighbor_map =
      it->second;
  auto it2 = neighbor_map.find(rank);
  if (it2 == neighbor_map.end()) {
    BFLOG(ERROR) << "Cannot find rank " << rank << " in " << name
                 << "neighbor tensor map";
    return false;
  }
  tensor = it2->second;
  return true;
}

bool WinTorchStorageManager::SetSelfStorageByName(
    const std::string& name, const ::torch::Tensor& tensor) {
  auto it = self_tensor_map_.find(name);
  if (it == self_tensor_map_.end()) {
    return false;
  }
  it->second->GetUnderlyingTensor().copy_(tensor);
  return true;
}

bool WinTorchStorageManager::SumWithNeighbor(const std::string& name,
                                             ::torch::Tensor local_tensor,
                                             bool associated_with_p) {
  auto it = tensors_map_.find(name);
  if (it == tensors_map_.end()) {
    return false;
  }
  for (auto& kv : it->second) {
    std::shared_ptr<TorchTensor> t = kv.second;
    local_tensor.add_(t->GetUnderlyingTensor());
  }
  if (associated_with_p) {
    double sum_p = GetWinAssociatedP(name);  // self value
    for (auto& kv : it->second) {
      int neighbor_rank = kv.first;
      double neighbor_p = 0.0;
      common::GetWinAssociatedPByNameAndRank(name, neighbor_rank, &neighbor_p);
      sum_p += neighbor_p;
    }
    SetWinAssociatedP(name, sum_p);
  }
  return true;
}

bool WinTorchStorageManager::AvgWithNeighbor(
    const std::string& name, ::torch::Tensor local_tensor, double self_weight,
    const std::unordered_map<int, double>& neighbor_weights,
    bool associated_with_p) {
  auto it = tensors_map_.find(name);
  if (it == tensors_map_.end()) {
    return false;
  }

  local_tensor.mul_(self_weight);

  auto neighbor_map = it->second;
  for (auto& kv : neighbor_weights) {
    double weight = kv.second;
    auto neighbor_tesnor = neighbor_map.at(kv.first)->GetUnderlyingTensor();
    local_tensor.add_(neighbor_tesnor.mul(weight));
  }
  if (associated_with_p) {
    double avg_p = GetWinAssociatedP(name) * self_weight;  // self value
    int self_rank = common::bluefog_rank();
    for (auto& kv : neighbor_weights) {
      int neighbor_rank = kv.first;
      double weight = kv.second;
      double associated_p = 0.0;
      common::GetWinAssociatedPByNameAndRank(name, neighbor_rank, &associated_p);
      avg_p += (associated_p * weight);
    }
    SetWinAssociatedP(name, avg_p);
  }
  return true;
}

bool WinTorchStorageManager::SumWithNeighbor(
    const std::string& name, ::torch::Tensor local_tensor,
    const std::vector<int>& source_ranks, bool associated_with_p) {
  if (tensors_map_.find(name) == tensors_map_.end()) {
    return false;
  }
  std::unordered_map<int, std::shared_ptr<TorchTensor>> neighbor_map =
      tensors_map_.at(name);
  for (int rank : source_ranks) {
    local_tensor.add_(neighbor_map.at(rank)->GetUnderlyingTensor());
  }
  if (associated_with_p) {
    double sum_p = GetWinAssociatedP(name);  // self value
    for (int neighbor_rank : source_ranks) {
      double neighbor_weight = 0.0;
      common::GetWinAssociatedPByNameAndRank(name, neighbor_rank,
                                             &neighbor_weight);
      sum_p += neighbor_weight;
    }
    SetWinAssociatedP(name, sum_p);
  }
  return true;
}

bool WinTorchStorageManager::AvgWithNeighbor(
    const std::string& name, ::torch::Tensor local_tensor,
    const std::vector<int>& source_ranks, bool associated_with_p) {
  if (!SumWithNeighbor(name, local_tensor, source_ranks, associated_with_p)) {
    return false;
  }
  // +1 here because source_ranks doesn't include self rank.
  double neighbor_cnt_with_self =
      static_cast<double>(source_ranks.size()) + 1.0;
  local_tensor.div_(neighbor_cnt_with_self);
  if (associated_with_p) {
    double self_associated_p = GetWinAssociatedP(name);
    SetWinAssociatedP(name, self_associated_p / neighbor_cnt_with_self);
  }
  return true;
}

int DoWinCreate(::torch::Tensor tensor, const std::string& name,
                const bool zero_init) {
  ThrowIfError(common::CheckInitialized());

  auto device = GetDeviceID(tensor);
  std::shared_ptr<TorchTensor> bf_tensor;

  if (WIN_ON_CPU && tensor.device().is_cuda()) {
    ::torch::Tensor cpu_buffer =
        tensor.to(::torch::Device(::torch::kCPU), /*non_blocking=*/false);
    bf_tensor = std::make_shared<TorchTensor>(cpu_buffer);
    device = CPU_DEVICE_ID;
  } else {
    bf_tensor = std::make_shared<TorchTensor>(tensor);
  }

  // TODO(ybc) Following argument usage is not reliable due to the order issue.
  // bf_neighbor_tensors is the vector with in-neighbor size and the order is
  // followed by neighbor order returned by bluefog_load_topology. 
  // It is assumed that the order is sorted ascendingly.
  std::vector<std::shared_ptr<common::Tensor>> bf_neighbor_tensors;

  if (!win_storage_manager.RegisterWinName(name, device, bf_tensor, zero_init)) return 0;
  if (!win_storage_manager.GetStorageByname(name, bf_neighbor_tensors))
    return 0;

  Status status = WindowCreate(bf_tensor, bf_neighbor_tensors, name, device);
  return status.ok() ? 1 : 0;
}

namespace {

int ResetNeighborTensor(const std::string& name,
        const std::unordered_map<int, double>& neighbor_map, 
        bool associated_with_p) {
  std::shared_ptr<TorchTensor> bf_neighbor_tensor;
  for (auto& kv : neighbor_map) {
    int rank = kv.first;
    if (!win_storage_manager.GetStorageByNameRank(name, rank,
                                                  bf_neighbor_tensor)) {
      BFLOG(FATAL) << "Cannot get neighbor tensor with " << name << " at rank "
                   << rank;
      return 0;
    }
    bf_neighbor_tensor->GetUnderlyingTensor().fill_(0.0);
    if (associated_with_p) {
      common::SetWinAssociatedPByNameAndRank(name, rank, 0.0);
    }
  }
  return 1;
}

}  // namespace

int DoWinSync(::torch::Tensor tensor, const std::string& name,
              double self_weight,
              const std::unordered_map<int, double>& neighbor_weights,
              bool reset, bool internal_avg, bool require_mutex) {
  ThrowIfError(common::CheckInitialized());

  Timeline* timeline_ptr;
  Status timeline_status = GetBluefogTimeline(timeline_ptr);
  timeline_ptr->ActivityStart(name, "WIN_SYNC_COMPUTE_AVERAGE");

  int device = CPU_DEVICE_ID;
  if (!win_storage_manager.GetDeviceByName(name, &device)) {
    BFLOG(ERROR) << "Cannot get device of win " << name;
    return 0;
  }
<<<<<<< HEAD

  // We need to lock self avoid updating and win_put/win_accumulate happen at
  // simultaneous time.
  std::vector<int> neighbor_ranks;
  neighbor_ranks.reserve(neighbor_weights.size());
  for (auto& kv : neighbor_weights) {
    neighbor_ranks.push_back(kv.first);
  }
  if (require_mutex)
    common::WindowMutexAcquire(name, neighbor_ranks, device, /*is_sync=*/true);

  Status status = common::WindowSync(name, device);

  ::torch::Tensor bf_tensor = tensor;
  if (WIN_ON_CPU && tensor.device().is_cuda()) {
    bf_tensor =
=======
  bool associated_with_p = common::GetWinOpsWithAssociatedPState();
  Status status = common::WindowSync(name, device);

  ::torch::Tensor tensor_buffer = tensor;
  if (WIN_ON_CPU && tensor.device().is_cuda()) {
    tensor_buffer =
>>>>>>> e89e618b
        tensor.to(::torch::Device(::torch::kCPU), /*non_blocking=*/false);
  }

  // internal_avg specifies the detailed flow for weighted reduction operation
  // for the neighbors which may lead to efficiency and precision difference.
  // but when internal_avg is false, the results are only correct when all
  // weights are 1/(neighbor size+1).
  if (internal_avg) {
    // Weighted averaging with neighbors' tensors happens in-place.
<<<<<<< HEAD
    if (!win_storage_manager.AvgWithNeighbor(name, bf_tensor, self_weight,
                                             neighbor_weights)) {
      if (require_mutex)
        common::WindowMutexRelease(name, neighbor_ranks, device, /*is_sync=*/true);
=======
    if (!win_storage_manager.AvgWithNeighbor(name, tensor_buffer, self_weight,
                                             neighbor_weights, associated_with_p)) {
      if (require_mutex) common::WindowMutexRelease(name, self_rank, /*is_sync=*/true);
>>>>>>> e89e618b
      return 0;
    }
  } else {
    // Sum over neighbors' tensors happens in-place.
<<<<<<< HEAD
    if (!win_storage_manager.SumWithNeighbor(name, bf_tensor)) {
      if (require_mutex)
        common::WindowMutexRelease(name, neighbor_ranks, device, /*is_sync=*/true);
=======
    if (!win_storage_manager.SumWithNeighbor(name, tensor_buffer, associated_with_p)) {
      if (require_mutex) common::WindowMutexRelease(name, self_rank, /*is_sync=*/true);
>>>>>>> e89e618b
      return 0;
    }
    // +1 here because in neighbor degree doesn't include self rank.
    double neighbor_size = neighbor_weights.size() + 1.0;
<<<<<<< HEAD
    bf_tensor.div_(neighbor_size);
  }

  if (reset && !ResetNeighborTensor(name, neighbor_weights)) {
    if (require_mutex)
      common::WindowMutexRelease(name, neighbor_ranks, device, /*is_sync=*/true);
=======
    tensor_buffer.div_(neighbor_size);
    if (associated_with_p) {
      double associated_p = GetWinAssociatedP(name);
      SetWinAssociatedP(name, associated_p / neighbor_size);
    }
  }

  if (reset && !ResetNeighborTensor(name, neighbor_weights, associated_with_p)) {
    if (require_mutex) common::WindowMutexRelease(name, self_rank, /*is_sync=*/true);
>>>>>>> e89e618b
    return 0;
  }
  if (require_mutex)
    common::WindowMutexRelease(name, neighbor_ranks, device, /*is_sync=*/true);

  if (WIN_ON_CPU && tensor.device().is_cuda()) {
    auto device = GetDeviceID(tensor);
    with_device device_guard(device);
<<<<<<< HEAD
    tensor.copy_(bf_tensor);
=======
    tensor.copy_(tensor_buffer);
>>>>>>> e89e618b
    // TODO(ybc) When pull_get is used in GPU, we need to copy twice here. Optimizer it.
    win_storage_manager.SetSelfStorageByName(name, tensor);
  }
  timeline_ptr->ActivityEnd(name);  // WIN_SYNC_COMPUTE_AVERAGE

  return 1;
}

int DoWinFree(const std::string& name) {
  ThrowIfError(common::CheckInitialized());

  int device = CPU_DEVICE_ID;
  if (name.empty()) {
    win_storage_manager.ClearAll();
  } else {
    if(!win_storage_manager.GetDeviceByName(name, &device)) {
      BFLOG(ERROR) << "Cannot get device of win " << name;
      return 0;
    }
    auto res = win_storage_manager.UnregisterWinName(name);
    if (!res) {
      BFLOG(ERROR) << "Cannot unregister win " << name;
      return 0;
    }
  }

  Status status = common::WindowFree(name, device);
  return status.ok() ? 1 : 0;
}

int DoWinPut(::torch::Tensor tensor, const std::string& name,
             const double self_weight,
             const std::unordered_map<int, double>& dst_weights,
             const bool require_mutex) {
  ThrowIfError(common::CheckInitialized());

  Timeline* timeline_ptr;
  Status timeline_status = GetBluefogTimeline(timeline_ptr);
  timeline_ptr->ActivityStart(name, "ENQUEUE_WIN_PUT");

  auto device = GetDeviceID(tensor);
  auto handle = win_handle_manager.AllocateHandle();
  // Have to get that value here since it will be used in callback, of which
  // might change will wait for communication.
  bool associated_with_p = common::GetWinOpsWithAssociatedPState();

  std::shared_ptr<TorchTensor> bf_tensor;

  if (WIN_ON_CPU && tensor.device().is_cuda()) {
    // TODO(ybc) Use non_blocking copy and ready_event to make it faster?
    ::torch::Tensor cpu_buffer =
        tensor.to(::torch::Device(::torch::kCPU), /*non_blocking=*/false);
    bf_tensor = std::make_shared<TorchTensor>(cpu_buffer);
    device = CPU_DEVICE_ID;
  } else {
    bf_tensor = std::make_shared<TorchTensor>(tensor);
  }

  // Note callback function will be called by different thread.
  std::thread::id tid = std::this_thread::get_id();
  auto enqueue_result = EnqueueTensorWindowPut(
      bf_tensor, name, dst_weights, device, require_mutex,
      [handle, name, timeline_ptr, tid, tensor, self_weight,
       associated_with_p](const Status& status) {
        if (status.ok()) {
          if (self_weight != 1.0) {
            tensor.mul_(self_weight);
          }
          if (associated_with_p) {
            double old_value = GetWinAssociatedP(name);
            SetWinAssociatedP(name, old_value * self_weight);
          }
        }
        win_handle_manager.MarkDone(handle, status);
        timeline_ptr->ActivityEnd(name, &tid);  // ENQUEUE
      });

  ThrowIfError(enqueue_result);
  return handle;
}

int DoWinAccumulate(::torch::Tensor tensor, const std::string& name,
                    const double self_weight,
                    const std::unordered_map<int, double>& dst_weights,
                    const bool require_mutex) {
  ThrowIfError(common::CheckInitialized());

  Timeline* timeline_ptr;
  Status timeline_status = GetBluefogTimeline(timeline_ptr);
  timeline_ptr->ActivityStart(name, "ENQUEUE_WIN_ACCUMULATE");

  auto device = GetDeviceID(tensor);
  auto handle = win_handle_manager.AllocateHandle();
  // Have to get that value here since it will be used in callback, of which
  // might change will wait for communication.
  bool associated_with_p = common::GetWinOpsWithAssociatedPState();

  std::shared_ptr<TorchTensor> bf_tensor;

  if (WIN_ON_CPU && tensor.device().is_cuda()) {
    ::torch::Tensor cpu_buffer =
        tensor.to(::torch::Device(::torch::kCPU), /*non_blocking=*/false);
    bf_tensor = std::make_shared<TorchTensor>(cpu_buffer);
    device = CPU_DEVICE_ID;
  } else {
    bf_tensor = std::make_shared<TorchTensor>(tensor);
  }

  // Note callback function will be called by different thread.
  std::thread::id tid = std::this_thread::get_id();
  auto enqueue_result = EnqueueTensorWindowAccumulate(
      bf_tensor, name, dst_weights, device, require_mutex,
      [handle, name, timeline_ptr, tid, tensor, self_weight,
       associated_with_p](const Status& status) {
        if (status.ok()) {
          if (self_weight != 1.0) {
            tensor.mul_(self_weight);
          }
          if (associated_with_p) {
            double old_value = GetWinAssociatedP(name);
            SetWinAssociatedP(name, old_value * self_weight);
          }
        }
        win_handle_manager.MarkDone(handle, status);
        timeline_ptr->ActivityEnd(name, &tid);  // ENQUEUE
      });

  ThrowIfError(enqueue_result);
  return handle;
}

int DoWinGet(const std::string& name,
             const std::unordered_map<int, double>& src_weights,
             const bool require_mutex) {
  ThrowIfError(common::CheckInitialized());

  Timeline* timeline_ptr;
  Status timeline_status = GetBluefogTimeline(timeline_ptr);
  timeline_ptr->ActivityStart(name, "ENQUEUE_WIN_GET");

  auto handle = win_handle_manager.AllocateHandle();
  int device = CPU_DEVICE_ID;
  if (!win_storage_manager.GetDeviceByName(name, &device)) {
    BFLOG(ERROR) << "Cannot get device of win " << name;
    return 0;
  }
  // Note callback function will be called by different thread.
  std::thread::id tid = std::this_thread::get_id();
  auto enqueue_result = EnqueueTensorWindowGet(
      name, src_weights, device, require_mutex,
      [handle, name, src_weights, timeline_ptr,
       tid](const Status& status) mutable {
        std::shared_ptr<TorchTensor> bf_neighbor_tensor;
        for (auto& kv : src_weights) {
          int rank = kv.first;
          float weight = kv.second;
          if (!win_storage_manager.GetStorageByNameRank(name, rank,
                                                        bf_neighbor_tensor)) {
            BFLOG(FATAL) << "Cannot get neighbor tensor with " << name
                         << " at rank " << rank;
          }
          bf_neighbor_tensor->GetUnderlyingTensor().mul_(weight);
        }
        win_handle_manager.MarkDone(handle, status);
        timeline_ptr->ActivityEnd(name);  // ENQUEUE
      });

  ThrowIfError(enqueue_result);
  return handle;
}

int DoWinPollHandle(int handle) {
  return win_handle_manager.PollHandle(handle) ? 1 : 0;
}

void DoWinWait(int handle) {
  while (!win_handle_manager.PollHandle(handle)) {
    std::this_thread::sleep_for(std::chrono::microseconds(1));
  }
  auto status = win_handle_manager.ReleaseHandle(handle);
  ThrowIfError(*status);
}

int DoWinFence(const std::string& name) {
  ThrowIfError(common::CheckInitialized());
  Status status = common::WindowFence(name);
  return status.ok() ? 1 : 0;
}

void DoWinLock(const std::string& name) {
  ThrowIfError(common::CheckInitialized());
  Status status = common::WindowLock(name);
  ThrowIfError(status);
}

void DoWinUnlock(const std::string& name) {
  ThrowIfError(common::CheckInitialized());
  Status status = common::WindowUnlock(name);
  ThrowIfError(status);
}

void DoWinMutexAcquire(const std::string& name, const std::vector<int>& ranks,
                       bool is_sync) {
  ThrowIfError(common::CheckInitialized());
  int device = CPU_DEVICE_ID;
  if (!win_storage_manager.GetDeviceByName(name, &device)) {
    ThrowIfError(Status::InvalidArgument("Cannot get device of win " + name));
  }
  Status status =
      common::WindowMutexAcquire(name, ranks, device, /*is_sync=*/is_sync);
  ThrowIfError(status);
}

void DoWinMutexRelease(const std::string& name, const std::vector<int>& ranks,
                       bool is_sync) {
  ThrowIfError(common::CheckInitialized());
  int device = CPU_DEVICE_ID;
  if (!win_storage_manager.GetDeviceByName(name, &device)) {
    ThrowIfError(Status::InvalidArgument("Cannot get device of win " + name));
  }
  Status status =
      common::WindowMutexRelease(name, ranks, device, /*is_sync=*/is_sync);
  ThrowIfError(status);
}

void SetWinOpsWithAssociatedPState(bool value) {
  common::SetWinOpsWithAssociatedPState(value);
}

void AddWinOpsIntoPybind(py::module& m) {
  // one-sided communication
  m.def("bluefog_torch_win_create_torch_IntTensor", &DoWinCreate);
  m.def("bluefog_torch_win_create_torch_LongTensor", &DoWinCreate);
  m.def("bluefog_torch_win_create_torch_FloatTensor", &DoWinCreate);
  m.def("bluefog_torch_win_create_torch_DoubleTensor", &DoWinCreate);
#if HAVE_CUDA
  m.def("bluefog_torch_win_create_torch_cuda_IntTensor", &DoWinCreate);
  m.def("bluefog_torch_win_create_torch_cuda_LongTensor", &DoWinCreate);
  m.def("bluefog_torch_win_create_torch_cuda_FloatTensor", &DoWinCreate);
  m.def("bluefog_torch_win_create_torch_cuda_DoubleTensor", &DoWinCreate);
#endif

  m.def("bluefog_torch_win_sync_torch_IntTensor", &DoWinSync);
  m.def("bluefog_torch_win_sync_torch_LongTensor", &DoWinSync);
  m.def("bluefog_torch_win_sync_torch_FloatTensor", &DoWinSync);
  m.def("bluefog_torch_win_sync_torch_DoubleTensor", &DoWinSync);
#if HAVE_CUDA
  m.def("bluefog_torch_win_sync_torch_cuda_IntTensor", &DoWinSync);
  m.def("bluefog_torch_win_sync_torch_cuda_LongTensor", &DoWinSync);
  m.def("bluefog_torch_win_sync_torch_cuda_FloatTensor", &DoWinSync);
  m.def("bluefog_torch_win_sync_torch_cuda_DoubleTensor", &DoWinSync);
#endif

  m.def("bluefog_torch_win_put_torch_IntTensor", &DoWinPut);
  m.def("bluefog_torch_win_put_torch_LongTensor", &DoWinPut);
  m.def("bluefog_torch_win_put_torch_FloatTensor", &DoWinPut);
  m.def("bluefog_torch_win_put_torch_DoubleTensor", &DoWinPut);
#if HAVE_CUDA
  m.def("bluefog_torch_win_put_torch_cuda_IntTensor", &DoWinPut);
  m.def("bluefog_torch_win_put_torch_cuda_LongTensor", &DoWinPut);
  m.def("bluefog_torch_win_put_torch_cuda_FloatTensor", &DoWinPut);
  m.def("bluefog_torch_win_put_torch_cuda_DoubleTensor", &DoWinPut);
#endif

  m.def("bluefog_torch_win_accumulate_torch_IntTensor", &DoWinAccumulate);
  m.def("bluefog_torch_win_accumulate_torch_LongTensor", &DoWinAccumulate);
  m.def("bluefog_torch_win_accumulate_torch_FloatTensor", &DoWinAccumulate);
  m.def("bluefog_torch_win_accumulate_torch_DoubleTensor", &DoWinAccumulate);
#if HAVE_CUDA
  m.def("bluefog_torch_win_accumulate_torch_cuda_IntTensor", &DoWinAccumulate);
  m.def("bluefog_torch_win_accumulate_torch_cuda_LongTensor", &DoWinAccumulate);
  m.def("bluefog_torch_win_accumulate_torch_cuda_FloatTensor",
        &DoWinAccumulate);
  m.def("bluefog_torch_win_accumulate_torch_cuda_DoubleTensor",
        &DoWinAccumulate);
#endif

  m.def("bluefog_torch_win_get", &DoWinGet);

  m.def("bluefog_torch_win_free", &DoWinFree);
  m.def("bluefog_torch_win_fence", &DoWinFence);
  m.def("bluefog_torch_win_poll", &DoWinPollHandle);
  m.def("bluefog_torch_win_wait", &DoWinWait);

  m.def("bluefog_torch_win_lock", &DoWinLock);
  m.def("bluefog_torch_win_unlock", &DoWinUnlock);

  m.def("bluefog_torch_win_mutex_acquire", &DoWinMutexAcquire);
  m.def("bluefog_torch_win_mutex_release", &DoWinMutexRelease);

  m.def("bluefog_torch_win_associated_p", &GetWinAssociatedP);
  m.def("bluefog_torch_set_win_ops_with_associated_p_state", &SetWinOpsWithAssociatedPState);
}

}  // namespace torch
}  // namespace bluefog<|MERGE_RESOLUTION|>--- conflicted
+++ resolved
@@ -353,7 +353,6 @@
     BFLOG(ERROR) << "Cannot get device of win " << name;
     return 0;
   }
-<<<<<<< HEAD
 
   // We need to lock self avoid updating and win_put/win_accumulate happen at
   // simultaneous time.
@@ -365,19 +364,12 @@
   if (require_mutex)
     common::WindowMutexAcquire(name, neighbor_ranks, device, /*is_sync=*/true);
 
-  Status status = common::WindowSync(name, device);
-
-  ::torch::Tensor bf_tensor = tensor;
-  if (WIN_ON_CPU && tensor.device().is_cuda()) {
-    bf_tensor =
-=======
   bool associated_with_p = common::GetWinOpsWithAssociatedPState();
   Status status = common::WindowSync(name, device);
 
   ::torch::Tensor tensor_buffer = tensor;
   if (WIN_ON_CPU && tensor.device().is_cuda()) {
     tensor_buffer =
->>>>>>> e89e618b
         tensor.to(::torch::Device(::torch::kCPU), /*non_blocking=*/false);
   }
 
@@ -387,40 +379,21 @@
   // weights are 1/(neighbor size+1).
   if (internal_avg) {
     // Weighted averaging with neighbors' tensors happens in-place.
-<<<<<<< HEAD
-    if (!win_storage_manager.AvgWithNeighbor(name, bf_tensor, self_weight,
-                                             neighbor_weights)) {
+    if (!win_storage_manager.AvgWithNeighbor(name, tensor_buffer, self_weight,
+                                             neighbor_weights, associated_with_p)) {
       if (require_mutex)
         common::WindowMutexRelease(name, neighbor_ranks, device, /*is_sync=*/true);
-=======
-    if (!win_storage_manager.AvgWithNeighbor(name, tensor_buffer, self_weight,
-                                             neighbor_weights, associated_with_p)) {
-      if (require_mutex) common::WindowMutexRelease(name, self_rank, /*is_sync=*/true);
->>>>>>> e89e618b
       return 0;
     }
   } else {
     // Sum over neighbors' tensors happens in-place.
-<<<<<<< HEAD
-    if (!win_storage_manager.SumWithNeighbor(name, bf_tensor)) {
+    if (!win_storage_manager.SumWithNeighbor(name, tensor_buffer, associated_with_p)) {
       if (require_mutex)
         common::WindowMutexRelease(name, neighbor_ranks, device, /*is_sync=*/true);
-=======
-    if (!win_storage_manager.SumWithNeighbor(name, tensor_buffer, associated_with_p)) {
-      if (require_mutex) common::WindowMutexRelease(name, self_rank, /*is_sync=*/true);
->>>>>>> e89e618b
       return 0;
     }
     // +1 here because in neighbor degree doesn't include self rank.
     double neighbor_size = neighbor_weights.size() + 1.0;
-<<<<<<< HEAD
-    bf_tensor.div_(neighbor_size);
-  }
-
-  if (reset && !ResetNeighborTensor(name, neighbor_weights)) {
-    if (require_mutex)
-      common::WindowMutexRelease(name, neighbor_ranks, device, /*is_sync=*/true);
-=======
     tensor_buffer.div_(neighbor_size);
     if (associated_with_p) {
       double associated_p = GetWinAssociatedP(name);
@@ -429,8 +402,8 @@
   }
 
   if (reset && !ResetNeighborTensor(name, neighbor_weights, associated_with_p)) {
-    if (require_mutex) common::WindowMutexRelease(name, self_rank, /*is_sync=*/true);
->>>>>>> e89e618b
+    if (require_mutex)
+      common::WindowMutexRelease(name, neighbor_ranks, device, /*is_sync=*/true);
     return 0;
   }
   if (require_mutex)
@@ -439,11 +412,7 @@
   if (WIN_ON_CPU && tensor.device().is_cuda()) {
     auto device = GetDeviceID(tensor);
     with_device device_guard(device);
-<<<<<<< HEAD
-    tensor.copy_(bf_tensor);
-=======
     tensor.copy_(tensor_buffer);
->>>>>>> e89e618b
     // TODO(ybc) When pull_get is used in GPU, we need to copy twice here. Optimizer it.
     win_storage_manager.SetSelfStorageByName(name, tensor);
   }
