#include "mpi_win_ops.h"

#include <torch/extension.h>
#include <torch/torch.h>

#include <chrono>
#include <cstdlib>
#include <memory>
#include <thread>

#include "../common/logging.h"
#include "../common/operations.h"
#include "../common/cuda_util.h"
#include "adapter.h"
#include "handle_manager.h"

namespace bluefog {
namespace torch {

using ::bluefog::common::bluefog_load_topology;
using ::bluefog::common::bluefog_load_topology_weights;
using ::bluefog::common::bluefog_neighbor_size;
using ::bluefog::common::with_device;
using ::bluefog::common::EnqueueTensorWindowAccumulate;
using ::bluefog::common::EnqueueTensorWindowGet;
using ::bluefog::common::EnqueueTensorWindowPut;
using ::bluefog::common::Status;
using NeighborTable = std::unordered_map<int, std::shared_ptr<TorchTensor>>;

// static here means Local/private variable.
static HandleManager win_handle_manager;
static WinTorchStorageManager win_storage_manager;

static const char* BLUEFOG_WIN_ON_CPU = std::getenv("BLUEFOG_WIN_ON_CPU");
static const bool WIN_ON_CPU = (BLUEFOG_WIN_ON_CPU != nullptr) && (*BLUEFOG_WIN_ON_CPU == '1');

// A map store {name -> gpu_tensor}. Used only when BLUEFOG_WIN_ON_CPU is turned on.
static std::unordered_map<std::string, ::torch::Tensor> win_gpu_tensor_map;

namespace {

int GetDeviceID(const ::torch::Tensor& tensor) {
  if (tensor.device().is_cuda()) {
    return tensor.device().index();
  }
  return CPU_DEVICE_ID;
}

}  // namespace

bool WinTorchStorageManager::RegisterWinName(
    const std::string& name, const int device,
    std::shared_ptr<TorchTensor> tensor) {
  if (tensors_map_.find(name) != tensors_map_.end()) {
    return false;
  }
  int* sources_ptr = nullptr;
  int* destinations_ptr = nullptr;
  bluefog_load_topology(&in_neighbor_degree_, sources_ptr,
                        &out_neighbor_degree_, destinations_ptr);
  // We need to allocate neighbor_indegree tensor space for it.
  NeighborTable neighbor_tensors;
  for (int i = 0; i < in_neighbor_degree_; i++) {
    auto t = std::make_shared<TorchTensor>(tensor->MakeCopy(device));
    int source_rank = *(sources_ptr + i);
    neighbor_tensors[source_rank] = t;
  }
  tensors_map_[name] = neighbor_tensors;
  self_tensor_map_[name] = tensor;
  device_map_[name] = device;
  return true;
}

bool WinTorchStorageManager::UnregisterWinName(const std::string& name) {
  auto it = tensors_map_.find(name);
  if (it == tensors_map_.end()) {
    return false;
  }
  tensors_map_.erase(it);
  self_tensor_map_.erase(self_tensor_map_.find(name));
  device_map_.erase(device_map_.find(name));
  return true;
}

void WinTorchStorageManager::ClearAll() {
  tensors_map_.clear();
  self_tensor_map_.clear();
}

bool WinTorchStorageManager::GetStorageByname(
    const std::string& name,
    std::vector<std::shared_ptr<common::Tensor>>& tensors) {
  auto it = tensors_map_.find(name);
  if (it == tensors_map_.end()) {
    return false;
  }
  std::unordered_map<int, std::shared_ptr<TorchTensor>> neighbor_map =
      it->second;
  int* sources_ptr = nullptr;
  int* destinations_ptr = nullptr;
  bluefog_load_topology(&in_neighbor_degree_, sources_ptr,
                        &out_neighbor_degree_, destinations_ptr);

  // We have to insert it in order.
  for (int i = 0; i < in_neighbor_degree_; i++) {
    int source_rank = *(sources_ptr + i);
    tensors.emplace_back(neighbor_map[source_rank]);
  }
  return true;
}

bool WinTorchStorageManager::GetDeviceByName(const std::string& name,
                                             int* device) {
  auto it = device_map_.find(name);
  if (it == device_map_.end()) {
    return false;
  }
  *device = it->second;
  return true;
}

bool WinTorchStorageManager::GetStorageByNameRank(
    const std::string& name, const int rank,
    std::shared_ptr<TorchTensor>& tensor) {
  auto it = tensors_map_.find(name);
  if (it == tensors_map_.end()) {
    BFLOG(ERROR) << "Cannot find " << name << " in neighbor tensor map";
    return false;
  }
  std::unordered_map<int, std::shared_ptr<TorchTensor>> neighbor_map =
      it->second;
  auto it2 = neighbor_map.find(rank);
  if (it2 == neighbor_map.end()) {
    BFLOG(ERROR) << "Cannot find rank " << rank << " in " << name
                 << "neighbor tensor map";
    return false;
  }
  tensor = it2->second;
  return true;
}

bool WinTorchStorageManager::SumWithNeighbor(const std::string& name,
                                             ::torch::Tensor local_tensor) {
  auto it = tensors_map_.find(name);
  if (it == tensors_map_.end()) {
    return false;
  }
  for (auto& kv : it->second) {
    std::shared_ptr<TorchTensor> t = kv.second;
    local_tensor.add_(t->GetUnderlyingTensor());
  }
  return true;
}

bool WinTorchStorageManager::AvgWithNeighbor(const std::string& name,
                                             ::torch::Tensor local_tensor) {
  const std::unordered_map<int, float>* weights;
  int is_weighted = bluefog_load_topology_weights(weights);
  if (is_weighted == 1) {
    // TODO(hhb): consider change topology weights definition
    auto it = weights->find(common::bluefog_rank());
    if (it == weights->end()) {
      return false;
    }
    float self_weight = it->second;
    return AvgWithNeighbor(name, local_tensor, self_weight, *weights);
  } else {
    // By default we use the (uniform) average.
    if (!SumWithNeighbor(name, local_tensor)) {
      return false;
    }
    // +1 here because in neighbor degree doesn't include self rank.
    local_tensor.div_(static_cast<float>(in_neighbor_degree_) + 1.0);
    return true;
  }
}

bool WinTorchStorageManager::AvgWithNeighbor(
    const std::string& name, ::torch::Tensor local_tensor,
    float self_weight,
    const std::unordered_map<int, float>& neighbor_weights) {
  auto it = tensors_map_.find(name);
  if (it == tensors_map_.end()) {
    return false;
  }
<<<<<<< HEAD
  
  local_tensor.mul_(self_weight);

  auto neighbor_map = it->second;
  for(auto& kv: neighbor_weights) {
=======

  auto neighbor_map = it->second;
  float self_weight = 0.0;
  if (weights.find(common::bluefog_rank()) != weights.end()) {
    self_weight = static_cast<float>(weights.at(common::bluefog_rank()));
  }
  local_tensor.mul_(self_weight);

  for (auto& kv : weights) {
>>>>>>> c32e8eae
    int rank = kv.first;
    if (rank == common::bluefog_rank()) continue;
    float weight = kv.second;
    auto neighbor_tesnor = neighbor_map.at(kv.first)->GetUnderlyingTensor();
    local_tensor.add_(neighbor_tesnor.mul(weight));
  }
  return true;
}

bool WinTorchStorageManager::SumWithNeighbor(
    const std::string& name, ::torch::Tensor local_tensor,
    const std::vector<int>& source_ranks) {
  if (tensors_map_.find(name) == tensors_map_.end()) {
    return false;
  }
  std::unordered_map<int, std::shared_ptr<TorchTensor>> neighbor_map =
      tensors_map_.at(name);
  for (int rank : source_ranks) {
    local_tensor.add_(neighbor_map.at(rank)->GetUnderlyingTensor());
  }
  return true;
}

bool WinTorchStorageManager::AvgWithNeighbor(
    const std::string& name, ::torch::Tensor local_tensor,
    const std::vector<int>& source_ranks) {
  if (!SumWithNeighbor(name, local_tensor, source_ranks)) {
    return false;
  }
  // +1 here because source_ranks doesn't include self rank.
  local_tensor.div_(static_cast<float>(source_ranks.size()) + 1.0);
  return true;
}

int DoWinCreate(::torch::Tensor tensor, const std::string& name) {
  ThrowIfError(common::CheckInitialized());

  auto device = GetDeviceID(tensor);
  std::shared_ptr<TorchTensor> bf_tensor;

  if (WIN_ON_CPU && tensor.device().is_cuda()) {
    ::torch::Tensor cpu_buffer =
        tensor.to(::torch::Device(::torch::kCPU), /*non_blocking=*/true);
    bf_tensor = std::make_shared<TorchTensor>(cpu_buffer);
  } else {
    bf_tensor = std::make_shared<TorchTensor>(tensor);
  }

  std::vector<std::shared_ptr<common::Tensor>> bf_neighbor_tensors;

  if (!win_storage_manager.RegisterWinName(name, device, bf_tensor)) return 0;
  if (!win_storage_manager.GetStorageByname(name, bf_neighbor_tensors))
    return 0;
  if (WIN_ON_CPU && tensor.device().is_cuda()) {
    win_gpu_tensor_map[name] = tensor;
  }

  Status status = WindowCreate(bf_tensor, bf_neighbor_tensors, name, device);
  return status.ok() ? 1 : 0;
}

namespace {

int ResetNeighborTensor(const std::string& name,
        const std::unordered_map<int, float>& neighbor_map) {
  std::shared_ptr<TorchTensor> bf_neighbor_tensor;
  for (auto& kv : neighbor_map) {
    int rank = kv.first;
    if (!win_storage_manager.GetStorageByNameRank(name, rank,
                                                  bf_neighbor_tensor)) {
      BFLOG(FATAL) << "Cannot get neighbor tensor with " << name << " at rank "
                   << rank;
      return 0;
    }
    bf_neighbor_tensor->GetUnderlyingTensor().fill_(0.0);
  }
  return 1;
}

}  // namespace

int DoWinSync(::torch::Tensor tensor, const std::string& name,
              float self_weight,
              const std::unordered_map<int, float>& neighbor_weights,
              bool reset, bool internal_avg) {
  ThrowIfError(common::CheckInitialized());
  
  // We need to lock self avoid updating and win_put/win_accumulate happen at simultaneous time.
  const std::vector<int> self_rank = {common::bluefog_rank()};
<<<<<<< HEAD
  if (reset && !neighbor_weights.empty()) common::WindowMutexAcquire(self_rank);
  Status status = common::WindowSync(name);
=======
  if (!update_weights.empty()) common::WindowMutexAcquire(self_rank);
  int device = CPU_DEVICE_ID;
  if(!win_storage_manager.GetDeviceByName(name, &device)) {
    BFLOG(ERROR) << "Cannot get device of win " << name;
    return 0;
  }
  Status status = common::WindowSync(name, device);
>>>>>>> c32e8eae

  ::torch::Tensor cpu_buffer = tensor;
  if (WIN_ON_CPU && tensor.device().is_cuda()) {
    cpu_buffer = tensor.to(::torch::Device(::torch::kCPU), /*non_blocking=*/false);
  }

<<<<<<< HEAD
  // internal_avg specifies the detailed flow for weighted reduction operation for the neighbors
  // which may lead to efficiency and precision difference.
  // but when internal_avg is false, the results are only correct when all weights are
  // 1/(neighbor size+1).
  if (internal_avg) {
    // Weighted averaging with neighbors' tensors happens in-place.
    if (!win_storage_manager.AvgWithNeighbor(name, cpu_buffer, self_weight, neighbor_weights))
      return 0;
  } else {
    // Sum over neighbors' tensors happens in-place.
    if (!win_storage_manager.SumWithNeighbor(name, cpu_buffer)) {
      return 0;
    }
    // +1 here because in neighbor degree doesn't include self rank.
    float neighbor_size = neighbor_weights.size()+1.0;
    cpu_buffer.div_(neighbor_size);
=======
  // Averaging with neighbors' tensors happens in-place.
  if (!win_storage_manager.AvgWithNeighbor(name, cpu_buffer)) return 0;
  if (!InplaceUpdateNeighborTensor(name, update_weights)) return 0;

  if (!update_weights.empty()) common::WindowMutexRelease(self_rank);

  if (WIN_ON_CPU && tensor.device().is_cuda()) {
    auto device = GetDeviceID(tensor);
    with_device device_guard(device);
    tensor.copy_(cpu_buffer);
  }

  return 1;
}

int DoWinSyncWeighted(::torch::Tensor tensor, const std::string& name,
                      const std::unordered_map<int, float>& weights,
                      const std::unordered_map<int, float>& update_weights) {
  ThrowIfError(common::CheckInitialized());
  
  // We need to lock self avoid updating and win_put/win_accumulate happen at simultaneous time.
  const std::vector<int> self_rank = {common::bluefog_rank()};
  if (!update_weights.empty()) common::WindowMutexAcquire(self_rank);
  int device = CPU_DEVICE_ID;
  if(!win_storage_manager.GetDeviceByName(name, &device)) {
    BFLOG(ERROR) << "Cannot get device of win " << name;
    return 0;
  }
  Status status = common::WindowSync(name, device);

  ::torch::Tensor cpu_buffer = tensor;
  if (WIN_ON_CPU && tensor.device().is_cuda()) {
    cpu_buffer = tensor.to(::torch::Device(::torch::kCPU), /*non_blocking=*/false);
>>>>>>> c32e8eae
  }

  if (reset && !ResetNeighborTensor(name, neighbor_weights)) return 0;

  if (reset && !neighbor_weights.empty()) common::WindowMutexRelease(self_rank);

  if (WIN_ON_CPU && tensor.device().is_cuda()) {
    auto device = GetDeviceID(tensor);
    with_device device_guard(device);
    tensor.copy_(cpu_buffer);
  }

  return 1;
}

int DoWinFree(const std::string& name) {
  ThrowIfError(common::CheckInitialized());

  int device = CPU_DEVICE_ID;
  if (name.empty()) {
    win_storage_manager.ClearAll();
    if (WIN_ON_CPU) win_gpu_tensor_map.clear();
  } else {
    if(!win_storage_manager.GetDeviceByName(name, &device)) {
      BFLOG(ERROR) << "Cannot get device of win " << name;
      return 0;
    }
    auto res = win_storage_manager.UnregisterWinName(name);
    if (!res) {
      BFLOG(ERROR) << "Cannot unregister win " << name;
      return 0;
    }
    if (WIN_ON_CPU) {
      win_gpu_tensor_map.erase(name);
    }
  }

  Status status = common::WindowFree(name, device);
  return status.ok() ? 1 : 0;
}

int DoWinPut(::torch::Tensor tensor, const std::string& name,
             const std::unordered_map<int, float>& dst_weights) {
  ThrowIfError(common::CheckInitialized());

  auto device = GetDeviceID(tensor);
  auto handle = win_handle_manager.AllocateHandle();

  std::shared_ptr<TorchTensor> bf_tensor;

  if (WIN_ON_CPU && tensor.device().is_cuda()) {
    // TODO(ybc) Use non_blocking copy and ready_event to make it faster?
    ::torch::Tensor cpu_buffer =
        tensor.to(::torch::Device(::torch::kCPU), /*non_blocking=*/false);
    bf_tensor = std::make_shared<TorchTensor>(cpu_buffer);
  } else {
    bf_tensor = std::make_shared<TorchTensor>(tensor);
  }

  auto enqueue_result = EnqueueTensorWindowPut(
      bf_tensor, name, dst_weights, device, [handle](const Status& status) {
        win_handle_manager.MarkDone(handle, status);
      });

  ThrowIfError(enqueue_result);
  return handle;
}

int DoWinAccumulate(::torch::Tensor tensor, const std::string& name,
                    const std::unordered_map<int, float>& dst_weights,
                    const bool require_mutex) {
  ThrowIfError(common::CheckInitialized());

  auto device = GetDeviceID(tensor);
  auto handle = win_handle_manager.AllocateHandle();
  std::shared_ptr<TorchTensor> bf_tensor;

  if (WIN_ON_CPU && tensor.device().is_cuda()) {
    ::torch::Tensor cpu_buffer =
        tensor.to(::torch::Device(::torch::kCPU), /*non_blocking=*/false);
    bf_tensor = std::make_shared<TorchTensor>(cpu_buffer);
  } else {
    bf_tensor = std::make_shared<TorchTensor>(tensor);
  }

  auto enqueue_result = EnqueueTensorWindowAccumulate(
      bf_tensor, name, dst_weights, device, require_mutex,
      [handle](const Status& status) {
        win_handle_manager.MarkDone(handle, status);
      });

  ThrowIfError(enqueue_result);
  return handle;
}

int DoWinGet(const std::string& name,
             const std::unordered_map<int, float>& src_weights) {
  ThrowIfError(common::CheckInitialized());

  auto handle = win_handle_manager.AllocateHandle();
  auto enqueue_result = EnqueueTensorWindowGet(
      name, src_weights,
      [handle, name, src_weights](const Status& status) mutable {
        std::shared_ptr<TorchTensor> bf_neighbor_tensor;
        for (auto& kv : src_weights) {
          int rank = kv.first;
          float weight = kv.second;
          if (!win_storage_manager.GetStorageByNameRank(name, rank,
                                                        bf_neighbor_tensor)) {
            BFLOG(FATAL) << "Cannot get neighbor tensor with " << name
                         << " at rank " << rank;
          }
          bf_neighbor_tensor->GetUnderlyingTensor().mul_(weight);
        }
        win_handle_manager.MarkDone(handle, status);
      });

  ThrowIfError(enqueue_result);

  return handle;
}

int DoWinPollHandle(int handle) {
  return win_handle_manager.PollHandle(handle) ? 1 : 0;
}

void DoWinWait(int handle) {
  while (!win_handle_manager.PollHandle(handle)) {
    std::this_thread::sleep_for(std::chrono::microseconds(1));
  }
  auto status = win_handle_manager.ReleaseHandle(handle);
  ThrowIfError(*status);
}

int DoWinFence(const std::string& name) {
  ThrowIfError(common::CheckInitialized());
  Status status = common::WindowFence(name);
  return status.ok() ? 1 : 0;
}

void DoWinLock(const std::string& name) {
  ThrowIfError(common::CheckInitialized());
  Status status = common::WindowLock(name);
  ThrowIfError(status);
}

void DoWinUnlock(const std::string& name) {
  ThrowIfError(common::CheckInitialized());
  Status status = common::WindowUnlock(name);
  ThrowIfError(status);
}

void DoWinMutexAcquire(const std::vector<int>& ranks) {
  ThrowIfError(common::CheckInitialized());
  Status status = common::WindowMutexAcquire(ranks);
  ThrowIfError(status);
}

void DoWinMutexRelease(const std::vector<int>& ranks) {
  ThrowIfError(common::CheckInitialized());
  Status status = common::WindowMutexRelease(ranks);
  ThrowIfError(status);
}

void AddWinOpsIntoPybind(py::module& m) {
  // one-sided communication
  m.def("bluefog_torch_win_create_torch_IntTensor", &DoWinCreate);
  m.def("bluefog_torch_win_create_torch_LongTensor", &DoWinCreate);
  m.def("bluefog_torch_win_create_torch_FloatTensor", &DoWinCreate);
  m.def("bluefog_torch_win_create_torch_DoubleTensor", &DoWinCreate);
#if HAVE_CUDA
  m.def("bluefog_torch_win_create_torch_cuda_IntTensor", &DoWinCreate);
  m.def("bluefog_torch_win_create_torch_cuda_LongTensor", &DoWinCreate);
  m.def("bluefog_torch_win_create_torch_cuda_FloatTensor", &DoWinCreate);
  m.def("bluefog_torch_win_create_torch_cuda_DoubleTensor", &DoWinCreate);
#endif

  m.def("bluefog_torch_win_sync_torch_IntTensor", &DoWinSync);
  m.def("bluefog_torch_win_sync_torch_LongTensor", &DoWinSync);
  m.def("bluefog_torch_win_sync_torch_FloatTensor", &DoWinSync);
  m.def("bluefog_torch_win_sync_torch_DoubleTensor", &DoWinSync);
#if HAVE_CUDA
  m.def("bluefog_torch_win_sync_torch_cuda_IntTensor", &DoWinSync);
  m.def("bluefog_torch_win_sync_torch_cuda_LongTensor", &DoWinSync);
  m.def("bluefog_torch_win_sync_torch_cuda_FloatTensor", &DoWinSync);
  m.def("bluefog_torch_win_sync_torch_cuda_DoubleTensor", &DoWinSync);
#endif

<<<<<<< HEAD
=======
  m.def("bluefog_torch_win_sync_with_weights_torch_IntTensor",
        &DoWinSyncWeighted);
  m.def("bluefog_torch_win_sync_with_weights_torch_LongTensor",
        &DoWinSyncWeighted);
  m.def("bluefog_torch_win_sync_with_weights_torch_FloatTensor",
        &DoWinSyncWeighted);
  m.def("bluefog_torch_win_sync_with_weights_torch_DoubleTensor",
        &DoWinSyncWeighted);
#if HAVE_CUDA
  m.def("bluefog_torch_win_sync_with_weights_torch_cuda_IntTensor",
        &DoWinSyncWeighted);
  m.def("bluefog_torch_win_sync_with_weights_torch_cuda_LongTensor",
        &DoWinSyncWeighted);
  m.def("bluefog_torch_win_sync_with_weights_torch_cuda_FloatTensor",
        &DoWinSyncWeighted);
  m.def("bluefog_torch_win_sync_with_weights_torch_cuda_DoubleTensor",
        &DoWinSyncWeighted);
#endif

>>>>>>> c32e8eae
  m.def("bluefog_torch_win_put_torch_IntTensor", &DoWinPut);
  m.def("bluefog_torch_win_put_torch_LongTensor", &DoWinPut);
  m.def("bluefog_torch_win_put_torch_FloatTensor", &DoWinPut);
  m.def("bluefog_torch_win_put_torch_DoubleTensor", &DoWinPut);
#if HAVE_CUDA
  m.def("bluefog_torch_win_put_torch_cuda_IntTensor", &DoWinPut);
  m.def("bluefog_torch_win_put_torch_cuda_LongTensor", &DoWinPut);
  m.def("bluefog_torch_win_put_torch_cuda_FloatTensor", &DoWinPut);
  m.def("bluefog_torch_win_put_torch_cuda_DoubleTensor", &DoWinPut);
#endif

  m.def("bluefog_torch_win_accumulate_torch_IntTensor", &DoWinAccumulate);
  m.def("bluefog_torch_win_accumulate_torch_LongTensor", &DoWinAccumulate);
  m.def("bluefog_torch_win_accumulate_torch_FloatTensor", &DoWinAccumulate);
  m.def("bluefog_torch_win_accumulate_torch_DoubleTensor", &DoWinAccumulate);
#if HAVE_CUDA
  m.def("bluefog_torch_win_accumulate_torch_cuda_IntTensor", &DoWinAccumulate);
  m.def("bluefog_torch_win_accumulate_torch_cuda_LongTensor", &DoWinAccumulate);
  m.def("bluefog_torch_win_accumulate_torch_cuda_FloatTensor",
        &DoWinAccumulate);
  m.def("bluefog_torch_win_accumulate_torch_cuda_DoubleTensor",
        &DoWinAccumulate);
#endif

  m.def("bluefog_torch_win_get", &DoWinGet);

  m.def("bluefog_torch_win_free", &DoWinFree);
  m.def("bluefog_torch_win_fence", &DoWinFence);
  m.def("bluefog_torch_win_poll", &DoWinPollHandle);
  m.def("bluefog_torch_win_wait", &DoWinWait);

  m.def("bluefog_torch_win_lock", &DoWinLock);
  m.def("bluefog_torch_win_unlock", &DoWinUnlock);

  m.def("bluefog_torch_win_mutex_acquire", &DoWinMutexAcquire);
  m.def("bluefog_torch_win_mutex_release", &DoWinMutexRelease);
}

}  // namespace torch
}  // namespace bluefog<|MERGE_RESOLUTION|>--- conflicted
+++ resolved
@@ -183,23 +183,11 @@
   if (it == tensors_map_.end()) {
     return false;
   }
-<<<<<<< HEAD
   
   local_tensor.mul_(self_weight);
 
   auto neighbor_map = it->second;
   for(auto& kv: neighbor_weights) {
-=======
-
-  auto neighbor_map = it->second;
-  float self_weight = 0.0;
-  if (weights.find(common::bluefog_rank()) != weights.end()) {
-    self_weight = static_cast<float>(weights.at(common::bluefog_rank()));
-  }
-  local_tensor.mul_(self_weight);
-
-  for (auto& kv : weights) {
->>>>>>> c32e8eae
     int rank = kv.first;
     if (rank == common::bluefog_rank()) continue;
     float weight = kv.second;
@@ -289,25 +277,21 @@
   
   // We need to lock self avoid updating and win_put/win_accumulate happen at simultaneous time.
   const std::vector<int> self_rank = {common::bluefog_rank()};
-<<<<<<< HEAD
   if (reset && !neighbor_weights.empty()) common::WindowMutexAcquire(self_rank);
-  Status status = common::WindowSync(name);
-=======
-  if (!update_weights.empty()) common::WindowMutexAcquire(self_rank);
+
   int device = CPU_DEVICE_ID;
   if(!win_storage_manager.GetDeviceByName(name, &device)) {
     BFLOG(ERROR) << "Cannot get device of win " << name;
     return 0;
   }
+
   Status status = common::WindowSync(name, device);
->>>>>>> c32e8eae
 
   ::torch::Tensor cpu_buffer = tensor;
   if (WIN_ON_CPU && tensor.device().is_cuda()) {
     cpu_buffer = tensor.to(::torch::Device(::torch::kCPU), /*non_blocking=*/false);
   }
 
-<<<<<<< HEAD
   // internal_avg specifies the detailed flow for weighted reduction operation for the neighbors
   // which may lead to efficiency and precision difference.
   // but when internal_avg is false, the results are only correct when all weights are
@@ -324,41 +308,6 @@
     // +1 here because in neighbor degree doesn't include self rank.
     float neighbor_size = neighbor_weights.size()+1.0;
     cpu_buffer.div_(neighbor_size);
-=======
-  // Averaging with neighbors' tensors happens in-place.
-  if (!win_storage_manager.AvgWithNeighbor(name, cpu_buffer)) return 0;
-  if (!InplaceUpdateNeighborTensor(name, update_weights)) return 0;
-
-  if (!update_weights.empty()) common::WindowMutexRelease(self_rank);
-
-  if (WIN_ON_CPU && tensor.device().is_cuda()) {
-    auto device = GetDeviceID(tensor);
-    with_device device_guard(device);
-    tensor.copy_(cpu_buffer);
-  }
-
-  return 1;
-}
-
-int DoWinSyncWeighted(::torch::Tensor tensor, const std::string& name,
-                      const std::unordered_map<int, float>& weights,
-                      const std::unordered_map<int, float>& update_weights) {
-  ThrowIfError(common::CheckInitialized());
-  
-  // We need to lock self avoid updating and win_put/win_accumulate happen at simultaneous time.
-  const std::vector<int> self_rank = {common::bluefog_rank()};
-  if (!update_weights.empty()) common::WindowMutexAcquire(self_rank);
-  int device = CPU_DEVICE_ID;
-  if(!win_storage_manager.GetDeviceByName(name, &device)) {
-    BFLOG(ERROR) << "Cannot get device of win " << name;
-    return 0;
-  }
-  Status status = common::WindowSync(name, device);
-
-  ::torch::Tensor cpu_buffer = tensor;
-  if (WIN_ON_CPU && tensor.device().is_cuda()) {
-    cpu_buffer = tensor.to(::torch::Device(::torch::kCPU), /*non_blocking=*/false);
->>>>>>> c32e8eae
   }
 
   if (reset && !ResetNeighborTensor(name, neighbor_weights)) return 0;
@@ -547,28 +496,6 @@
   m.def("bluefog_torch_win_sync_torch_cuda_DoubleTensor", &DoWinSync);
 #endif
 
-<<<<<<< HEAD
-=======
-  m.def("bluefog_torch_win_sync_with_weights_torch_IntTensor",
-        &DoWinSyncWeighted);
-  m.def("bluefog_torch_win_sync_with_weights_torch_LongTensor",
-        &DoWinSyncWeighted);
-  m.def("bluefog_torch_win_sync_with_weights_torch_FloatTensor",
-        &DoWinSyncWeighted);
-  m.def("bluefog_torch_win_sync_with_weights_torch_DoubleTensor",
-        &DoWinSyncWeighted);
-#if HAVE_CUDA
-  m.def("bluefog_torch_win_sync_with_weights_torch_cuda_IntTensor",
-        &DoWinSyncWeighted);
-  m.def("bluefog_torch_win_sync_with_weights_torch_cuda_LongTensor",
-        &DoWinSyncWeighted);
-  m.def("bluefog_torch_win_sync_with_weights_torch_cuda_FloatTensor",
-        &DoWinSyncWeighted);
-  m.def("bluefog_torch_win_sync_with_weights_torch_cuda_DoubleTensor",
-        &DoWinSyncWeighted);
-#endif
-
->>>>>>> c32e8eae
   m.def("bluefog_torch_win_put_torch_IntTensor", &DoWinPut);
   m.def("bluefog_torch_win_put_torch_LongTensor", &DoWinPut);
   m.def("bluefog_torch_win_put_torch_FloatTensor", &DoWinPut);
