// Modifications copyright (C) 2020 Bluefog Team. All Rights Reserved.
// Copyright 2019 Uber Technologies, Inc. All Rights Reserved.
//
// Licensed under the Apache License, Version 2.0 (the "License");
// you may not use this file except in compliance with the License.
// You may obtain a copy of the License at
//
//     http://www.apache.org/licenses/LICENSE-2.0
//
// Unless required by applicable law or agreed to in writing, software
// distributed under the License is distributed on an "AS IS" BASIS,
// WITHOUT WARRANTIES OR CONDITIONS OF ANY KIND, either express or implied.
// See the License for the specific language governing permissions and
// limitations under the License.
// ==============================================================================

#ifndef BLUEFOG_COMMON_OPERATIONS_H
#define  BLUEFOG_COMMON_OPERATIONS_H

#include <functional>
#include "common.h"
#include "timeline.h"
#include "tensor_queue.h"

namespace bluefog {
namespace common {

// Check that bluefog is initialized.
Status CheckInitialized();

extern "C" {

// C interface to initialize bluefog.
void bluefog_init();

// C interface to shut down bluefog.
void bluefog_shutdown();

// C interface to get index of current bluefog process.
// Returns -1 if bluefog is not initialized.
int bluefog_rank();

// C interface to get index of current bluefog process in the node it is on.
// Returns -1 if bluefog is not initialized.
int bluefog_local_rank();

// C interface to return number of bluefog processes.
// Returns -1 if bluefog is not initialized.
int bluefog_size();

// C interface to return number of bluefog processes in the node it is on.
// Returns -1 if bluefog is not initialized.
int bluefog_local_size();

// C interface to return flag indicating whether MPI multi-threading is
// supported. Returns -1 if Bluefog is not initialized.
int bluefog_mpi_threads_supported();

// C interface to return flag indicating whether MPI_WIN_MODEL is unified or not.
// Returns 1 if model is unified; Returns 0 if model is seperated.
// Returns -1 if Bluefog is not initialized.
int bluefog_unified_mpi_window_model_supported();

// C interface to return number of (in-) neighbor bluefog processes.
// Returns -1 if bluefog is not initialized or topology is not set.
int bluefog_neighbor_size();

// C interface to set the virtual topology for MPI graph communicator.
// Also, the corresponding graph communicator is created.
// Returns -1 if Bluefog is not initialized or failed.
int bluefog_set_topology(int indegree, const int* sources, 
                         int outdegree, const int* destinations);

// C interface to set the virtual topology for MPI graph communicator with
// weights. Also, the corresponding graph communicator is created. Returns -1 if
// Bluefog is not initialized or failed.
int bluefog_set_topology_with_weights(int indegree, const int* sources,
                                      int outdegree, const int* destinations,
                                      double self_weight, const double* neighbor_weights);

// C interface to load the virtual topology for MPI graph communicator.
// Self-rank is never included no matter self-loop is presented in setup or not.
// Returns -1 if Bluefog is not initialized or failed.
int bluefog_load_topology(int* indegree, int*& sources, 
                          int* outdegree, int*& destinations);

// Load the weights for neighbors. 
// TODO(ybc) Make it as C compatible interface.
int bluefog_load_topology_weights(double& self_weight, 
                                  const std::unordered_map<int, double>*& neighbor_weights);

// C interface to allow python to call timeline.
// If start_activity == true, call ActivityStart, else call ActivityEnd.
int bluefog_timeline(const bool start_activity, const char* tensor_name,
                     const char* activity_name);

// C interface to return flag indicating if BlueFog is running under homogeneous
// environment or not.
int bluefog_is_homogeneous();

// C interface to return flag indicating if BlueFog was compiled with NCCL support.
int bluefog_nccl_built();

// C interface to set skip negotiate_stage or not.
void bluefog_set_skip_negotiate_stage(bool value);

int bluefog_get_skip_negotiate_stage();

}

Status EnqueueTensorAllreduce(std::shared_ptr<Tensor> tensor,
                              std::shared_ptr<Tensor> output,
                              std::shared_ptr<OpContext> context,
                              std::shared_ptr<ReadyEvent> ready_event,
                              bool is_hierarchical_local,
                              const std::string& name, const int device,
                              StatusCallback callback);

Status EnqueueTensorBroadcast(std::shared_ptr<Tensor> tensor,
                              std::shared_ptr<Tensor> output,
                              std::shared_ptr<ReadyEvent> ready_event,
                              const int root_rank, const std::string& name,
                              const int device, StatusCallback callback);

Status EnqueueTensorAllgather(std::shared_ptr<Tensor> tensor,
                              std::shared_ptr<OpContext> context,
                              std::shared_ptr<ReadyEvent> ready_event,
                              const std::string& name, const int device,
                              StatusCallback callback);

Status EnqueueTensorNeighborAllgather(std::shared_ptr<Tensor> tensor,
                                      std::shared_ptr<OpContext> context,
                                      std::shared_ptr<ReadyEvent> ready_event,
                                      const std::string& name, const int device,
                                      StatusCallback callback);

Status EnqueueTensorNeighborAllreduce(std::shared_ptr<Tensor> tensor,
                                      std::shared_ptr<Tensor> output,
                                      std::shared_ptr<OpContext> context,
                                      std::shared_ptr<ReadyEvent> ready_event,
                                      std::shared_ptr<std::vector<int>> recv_neighbors,
                                      std::shared_ptr<std::vector<int>> send_neighbors,
<<<<<<< HEAD
                                      bool dynamic_neighbors_enabled,
=======
                                      bool is_hierarchical,
>>>>>>> fc4701e8
                                      bool enable_topo_check,
                                      const std::string& name, const int device,
                                      StatusCallback callback);

Status EnqueueTensorPairGossip(std::shared_ptr<Tensor> tensor,
                               std::shared_ptr<Tensor> output,
                               std::shared_ptr<ReadyEvent> ready_event,
                               const int target_rank, const std::string& name,
                               const int device, StatusCallback callback);

Status EnqueueTensorWindowCreate(
    std::shared_ptr<Tensor> tensor,
    std::vector<std::shared_ptr<Tensor>> neighbor_tensors,
    const std::string& name, int device, StatusCallback callback);

Status EnqueueTensorWindowFree(const std::string& name, int device,
                               StatusCallback callback);

Status EnqueueTensorWindowPut(std::shared_ptr<Tensor> tensor,
                              const std::string& name,
                              const std::unordered_map<int, double>& dst_ranks,
                              const int device, const bool require_mutex,
                              StatusCallback callback);

Status EnqueueTensorWindowAccumulate(std::shared_ptr<Tensor> tensor,
                                     const std::string& name,
                                     const std::unordered_map<int, double>& dst_ranks,
                                     const int device, const bool require_mutex,
                                     StatusCallback callback);

Status EnqueueTensorWindowGet(const std::string& name,
                              const std::unordered_map<int, double>& src_ranks,
                              const int device, const bool require_mutex,
                              StatusCallback callback);

// Note all following ops are not proccessed through the communication thread.
// it is executed throug the main thread. It may cause some mismatch.

Status ExecuteBarrier(StatusCallback callback);

Status WindowSync(const std::string& name, int device);

Status WindowMutexAcquire(const std::string& name,
                          const std::vector<int>& acquire_ranks, int device,
                          bool is_sync);

Status WindowMutexRelease(const std::string& name,
                          const std::vector<int>& release_ranks, int device,
                          bool is_sync);

Status GetWinAssociatedPByNameAndRank(const std::string& name, const int rank,
                                      double* weight);

Status SetWinAssociatedPByNameAndRank(const std::string& name, const int rank,
                                      double weight);

Status GetWindowVersion(const std::string& name,
                        std::vector<int>& versions);

void SetWinOpsWithAssociatedPState(bool value);

bool GetWinOpsWithAssociatedPState();

void SetSkipNegotiateStageState(bool value);

bool GetSkipNegotiateStageState();

Status GetBluefogTimeline(Timeline*& timeline);

Status GetBluefogFusionBuffer(FusionBufferManager*& fusion_buffer);

// Following ops do not have NCCL support. (Remove them in the future?)
Status WindowFence(const std::string& name);

Status WindowLock(const std::string& name);

Status WindowUnlock(const std::string& name);


}  // namespace common
}  // namespace bluefog

#endif<|MERGE_RESOLUTION|>--- conflicted
+++ resolved
@@ -140,11 +140,8 @@
                                       std::shared_ptr<ReadyEvent> ready_event,
                                       std::shared_ptr<std::vector<int>> recv_neighbors,
                                       std::shared_ptr<std::vector<int>> send_neighbors,
-<<<<<<< HEAD
                                       bool dynamic_neighbors_enabled,
-=======
                                       bool is_hierarchical,
->>>>>>> fc4701e8
                                       bool enable_topo_check,
                                       const std::string& name, const int device,
                                       StatusCallback callback);
