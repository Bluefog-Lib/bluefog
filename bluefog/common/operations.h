// Modifications copyright (C) 2020 Bluefog Team. All Rights Reserved.
// Copyright 2019 Uber Technologies, Inc. All Rights Reserved.
//
// Licensed under the Apache License, Version 2.0 (the "License");
// you may not use this file except in compliance with the License.
// You may obtain a copy of the License at
//
//     http://www.apache.org/licenses/LICENSE-2.0
//
// Unless required by applicable law or agreed to in writing, software
// distributed under the License is distributed on an "AS IS" BASIS,
// WITHOUT WARRANTIES OR CONDITIONS OF ANY KIND, either express or implied.
// See the License for the specific language governing permissions and
// limitations under the License.
// ==============================================================================

#ifndef BLUEFOG_COMMON_OPERATIONS_H
#define  BLUEFOG_COMMON_OPERATIONS_H

#include <functional>
#include "common.h"
#include "timeline.h"

namespace bluefog {
namespace common {

// Check that bluefog is initialized.
Status CheckInitialized();

extern "C" {

// C interface to initialize bluefog.
void bluefog_init();

// C interface to shut down bluefog.
void bluefog_shutdown();

// C interface to get index of current bluefog process.
// Returns -1 if bluefog is not initialized.
int bluefog_rank();

// C interface to get index of current bluefog process in the node it is on.
// Returns -1 if bluefog is not initialized.
int bluefog_local_rank();

// C interface to return number of bluefog processes.
// Returns -1 if bluefog is not initialized.
int bluefog_size();

// C interface to return number of bluefog processes in the node it is on.
// Returns -1 if bluefog is not initialized.
int bluefog_local_size();

// C interface to return flag indicating whether MPI multi-threading is
// supported. Returns -1 if Bluefog is not initialized.
int bluefog_mpi_threads_supported();

// C interface to return flag indicating whether MPI_WIN_MODEL is unified or not.
// Returns 1 if model is unified; Returns 0 if model is seperated.
// Returns -1 if Bluefog is not initialized.
int bluefog_unified_mpi_window_model_supported();

// C interface to return number of (in-) neighbor bluefog processes.
// Returns -1 if bluefog is not initialized or topology is not set.
int bluefog_neighbor_size();

// C interface to set the virtual topology for MPI graph communicator.
// Also, the corresponding graph communicator is created.
// Returns -1 if Bluefog is not initialized or failed.
int bluefog_set_topology(int indegree, const int* sources, 
                         int outdegree, const int* destinations);

// C interface to set the virtual topology for MPI graph communicator with
// weights. Also, the corresponding graph communicator is created. Returns -1 if
// Bluefog is not initialized or failed.
int bluefog_set_topology_with_weights(int indegree, const int* sources,
                                      int outdegree, const int* destinations,
                                      double self_weight, const double* neighbor_weights);

// C interface to load the virtual topology for MPI graph communicator.
// Self-rank is never included no matter self-loop is presented in setup or not.
// Returns -1 if Bluefog is not initialized or failed.
int bluefog_load_topology(int* indegree, int*& sources, 
                          int* outdegree, int*& destinations);

// Load the weights for neighbors. 
// TODO(ybc) Make it as C compatible interface.
int bluefog_load_topology_weights(double& self_weight, 
                                  const std::unordered_map<int, double>*& neighbor_weights);

// C interface to allow python to call timeline.
// If start_activity == true, call ActivityStart, else call ActivityEnd.
int bluefog_timeline(const bool start_activity, const char* tensor_name,
                     const char* activity_name);

// C interface to return flag indicating if BlueFog was compiled with NCCL support.
int bluefog_nccl_built();

}

Status EnqueueTensorAllreduce(std::shared_ptr<Tensor> tensor,
                              std::shared_ptr<Tensor> output,
                              std::shared_ptr<ReadyEvent> ready_event,
                              const std::string& name, const int device,
                              StatusCallback callback);

Status EnqueueTensorBroadcast(std::shared_ptr<Tensor> tensor,
                              std::shared_ptr<Tensor> output,
                              const int root_rank, const std::string& name,
                              const int device, StatusCallback callback);

Status EnqueueTensorAllgather(std::shared_ptr<Tensor> tensor,
                              std::shared_ptr<OpContext> context,
                              const std::string& name, const int device,
                              StatusCallback callback);

Status EnqueueTensorNeighborAllgather(std::shared_ptr<Tensor> tensor,
                                      std::shared_ptr<OpContext> context,
                                      const std::string& name, const int device,
                                      StatusCallback callback);

Status EnqueueTensorNeighborAllreduce(std::shared_ptr<OpContext> context,
                                      std::shared_ptr<Tensor> tensor,
                                      std::shared_ptr<Tensor> output,
                                      std::shared_ptr<ReadyEvent> ready_event,
                                      std::shared_ptr<std::vector<int>> recv_neighbors,
                                      std::shared_ptr<std::vector<int>> send_neighbors,
                                      bool enable_topo_check,
                                      const std::string& name, const int device,
                                      StatusCallback callback);

Status EnqueueTensorPairGossip(std::shared_ptr<Tensor> tensor,
                               std::shared_ptr<Tensor> output,
                               const int target_rank, const std::string& name,
                               const int device, StatusCallback callback);

Status EnqueueTensorWindowPut(std::shared_ptr<Tensor> tensor,
                              const std::string& name,
                              const std::unordered_map<int, double>& dst_ranks,
                              const int device, const bool require_mutex,
                              StatusCallback callback);

Status EnqueueTensorWindowAccumulate(std::shared_ptr<Tensor> tensor,
                                     const std::string& name,
                                     const std::unordered_map<int, double>& dst_ranks,
                                     const int device, const bool require_mutex,
                                     StatusCallback callback);

Status EnqueueTensorWindowGet(const std::string& name,
                              const std::unordered_map<int, double>& src_ranks,
                              const int device, const bool require_mutex,
                              StatusCallback callback);

Status EnqueueBarrier(StatusCallback callback);

// Note all following ops are not proccessed through the communication thread.
// it is executed throug the main thread. It may cause some mismatch.

Status WindowCreate(std::shared_ptr<Tensor> tensor,
                    std::vector<std::shared_ptr<Tensor>> neighbor_tensors,
                    const std::string& name, int device);

Status WindowSync(const std::string& name, int device);

Status WindowFree(const std::string& name, int device);

Status WindowMutexAcquire(const std::string& name,
                          const std::vector<int>& acquire_ranks, int device,
                          bool is_sync);

Status WindowMutexRelease(const std::string& name,
                          const std::vector<int>& release_ranks, int device,
                          bool is_sync);


Status GetBluefogTimeline(Timeline*& timeline);

// Following ops do not have NCCL support. (Remove them in the future?)
Status WindowFence(const std::string& name);

Status WindowLock(const std::string& name);

Status WindowUnlock(const std::string& name);

<<<<<<< HEAD
=======
Status WindowMutexAcquire(const std::string& name,
                          const std::vector<int>& acquire_ranks, bool is_sync);

Status WindowMutexRelease(const std::string& name,
                          const std::vector<int>& release_ranks, bool is_sync);

Status GetWinAssociatedPByNameAndRank(const std::string& name,
                                           const int rank, double* weight);

Status SetWinAssociatedPByNameAndRank(const std::string& name,
                                           const int rank, double weight);

void SetWinOpsWithAssociatedPState(bool value);

bool GetWinOpsWithAssociatedPState();

Status GetBluefogTimeline(Timeline*& timeline);
>>>>>>> e89e618b

}  // namespace common
}  // namespace bluefog

#endif<|MERGE_RESOLUTION|>--- conflicted
+++ resolved
@@ -172,6 +172,15 @@
                           const std::vector<int>& release_ranks, int device,
                           bool is_sync);
 
+Status GetWinAssociatedPByNameAndRank(const std::string& name, const int rank,
+                                      double* weight);
+
+Status SetWinAssociatedPByNameAndRank(const std::string& name, const int rank,
+                                      double weight);
+
+void SetWinOpsWithAssociatedPState(bool value);
+
+bool GetWinOpsWithAssociatedPState();
 
 Status GetBluefogTimeline(Timeline*& timeline);
 
@@ -182,26 +191,6 @@
 
 Status WindowUnlock(const std::string& name);
 
-<<<<<<< HEAD
-=======
-Status WindowMutexAcquire(const std::string& name,
-                          const std::vector<int>& acquire_ranks, bool is_sync);
-
-Status WindowMutexRelease(const std::string& name,
-                          const std::vector<int>& release_ranks, bool is_sync);
-
-Status GetWinAssociatedPByNameAndRank(const std::string& name,
-                                           const int rank, double* weight);
-
-Status SetWinAssociatedPByNameAndRank(const std::string& name,
-                                           const int rank, double weight);
-
-void SetWinOpsWithAssociatedPState(bool value);
-
-bool GetWinOpsWithAssociatedPState();
-
-Status GetBluefogTimeline(Timeline*& timeline);
->>>>>>> e89e618b
 
 }  // namespace common
 }  // namespace bluefog
