--- conflicted
+++ resolved
@@ -189,18 +189,16 @@
 Status SetWinAssociatedPByNameAndRank(const std::string& name, const int rank,
                                       double weight);
 
-void SetWinOpsWithAssociatedPState(bool value);
-
-bool GetWinOpsWithAssociatedPState();
-
-<<<<<<< HEAD
 Status GetWindowVersion(const std::string& name,
                         std::vector<int>& versions);
-=======
+
+void SetWinOpsWithAssociatedPState(bool value);
+
+bool GetWinOpsWithAssociatedPState();
+
 void SetSkipNegotiateStageState(bool value);
 
 bool GetSkipNegotiateStageState();
->>>>>>> a8680695
 
 Status GetBluefogTimeline(Timeline*& timeline);
 
