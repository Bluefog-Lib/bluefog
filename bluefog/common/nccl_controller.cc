--- conflicted
+++ resolved
@@ -672,23 +672,9 @@
   }
 
 #if NCCL_MINOR > 6
-<<<<<<< HEAD
-  ncclGroupStart();
-  if (!entry.dynamic_neighbors_enabled) {
-    for (int i = 0; i < mpi_ctx_.neighbor_indgree_; i++) {
-      int recv_rank = mpi_ctx_.neighbor_in_ranks_[i];
-      void* recvbuf = (void*)(static_cast<const char*>(entry.output->data()) +
-                              num_elements * i * element_size);
-      NCCLCHECK(ncclRecv(recvbuf, num_elements, GetNCCLDataType(entry.tensor),
-                         recv_rank, nccl_ctx_.nccl_comm, nccl_ctx_.stream));
-    }
-    for (int send_rank : mpi_ctx_.neighbor_out_ranks_) {
-      NCCLCHECK(ncclSend(sendbuf, num_elements, GetNCCLDataType(entry.tensor),
-                         send_rank, nccl_ctx_.nccl_comm, nccl_ctx_.stream));
-=======
   if (!entry.is_hierarchical) {
     ncclGroupStart();
-    if (entry.send_neighbors->empty()) {
+    if (!entry.dynamic_neighbors_enabled) {
       for (int i = 0; i < mpi_ctx_.neighbor_indgree_; i++) {
         int recv_rank = mpi_ctx_.neighbor_in_ranks_[i];
         void* recvbuf = (void*)(static_cast<const char*>(entry.output->data()) +
@@ -712,7 +698,6 @@
         NCCLCHECK(ncclSend(sendbuf, num_elements, GetNCCLDataType(entry.tensor),
                           send_rank, nccl_ctx_.nccl_comm, nccl_ctx_.stream));
       }
->>>>>>> fc4701e8
     }
     ncclGroupEnd();
   } else {
@@ -949,25 +934,9 @@
   // Hence, we need to offset the buffer data to location for neighbors.
   buffer_data = (uint8_t*)buffer_data + num_elements * element_size;
 
-<<<<<<< HEAD
-  ncclGroupStart();
-  if (!first_entry.dynamic_neighbors_enabled) {
-    for (int i = 0; i < mpi_ctx_.neighbor_indgree_; i++) {
-      int recv_rank = mpi_ctx_.neighbor_in_ranks_[i];
-      void* recvbuf =
-          (void*)((uint8_t*)buffer_data + num_elements * i * element_size);
-      NCCLCHECK(ncclRecv(recvbuf, num_elements,
-                         GetNCCLDataType(first_entry.tensor), recv_rank,
-                         nccl_ctx_.nccl_comm, nccl_ctx_.stream));
-    }
-    for (int send_rank : mpi_ctx_.neighbor_out_ranks_) {
-      NCCLCHECK(ncclSend(fused_input_data, num_elements,
-                         GetNCCLDataType(first_entry.tensor), send_rank,
-                         nccl_ctx_.nccl_comm, nccl_ctx_.stream));
-=======
   if (!first_entry.is_hierarchical) {
     ncclGroupStart();
-    if (first_entry.send_neighbors->empty()) {
+    if (!first_entry.dynamic_neighbors_enabled) {
       for (int i = 0; i < mpi_ctx_.neighbor_indgree_; i++) {
         int recv_rank = mpi_ctx_.neighbor_in_ranks_[i];
         void* recvbuf =
@@ -995,7 +964,6 @@
                            GetNCCLDataType(first_entry.tensor), send_rank,
                            nccl_ctx_.nccl_comm, nccl_ctx_.stream));
       }
->>>>>>> fc4701e8
     }
     ncclGroupEnd();
   } else {
