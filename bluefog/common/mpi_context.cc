--- conflicted
+++ resolved
@@ -383,11 +383,8 @@
   }
   auto win_manager_ptr = std::make_shared<WindowManager>();
   win_manager_ptr->InitializeMutexWin(mpi_comm);
-<<<<<<< HEAD
   win_manager_ptr->InitializeVersionWin(mpi_comm, neighbor_in_ranks_);
-=======
   win_manager_ptr->InitializePWin(mpi_comm);
->>>>>>> e7c120e4
   named_win_map[name] = win_manager_ptr;
   return true;
 }
@@ -407,11 +404,8 @@
   }
   it->second->FreeAllWins();
   it->second->DestroyMutexWin();
-<<<<<<< HEAD
   it->second->DestroyVersionWin();
-=======
   it->second->DestroyPWin();
->>>>>>> e7c120e4
   named_win_map.erase(it);
   return true;
 }
@@ -420,11 +414,8 @@
   for (auto& kv : named_win_map) {
     kv.second->FreeAllWins();
     kv.second->DestroyMutexWin();
-<<<<<<< HEAD
     kv.second->DestroyVersionWin();
-=======
     kv.second->DestroyPWin();
->>>>>>> e7c120e4
   }
   named_win_map.clear();
   return true;
