// Modifications copyright (C) 2020 Bluefog Team. All Rights Reserved.
// Copyright 2019 Uber Technologies, Inc. All Rights Reserved.
//
// Licensed under the Apache License, Version 2.0 (the "License");
// you may not use this file except in compliance with the License.
// You may obtain a copy of the License at
//
//     http://www.apache.org/licenses/LICENSE-2.0
//
// Unless required by applicable law or agreed to in writing, software
// distributed under the License is distributed on an "AS IS" BASIS,
// WITHOUT WARRANTIES OR CONDITIONS OF ANY KIND, either express or implied.
// See the License for the specific language governing permissions and
// limitations under the License.
// ==============================================================================

#include "mpi_controller.h"

#if HAVE_CUDA
#include "cuda_runtime.h"
#endif

#include <algorithm>
#include <cassert>
#include <thread>

#include "cuda_util.h"
#include "operations.h"
#include "timeline.h"

namespace bluefog {
namespace common {

// Due to unclear reason that mpi_put/get/accumlate under the
// mpi_lock epoch cannot send too long vector in one time, we
// define this number as the maximum size of win_ops can send.
static const char* BLUEFOG_MAX_WIN_SENT = std::getenv("BLUEFOG_MAX_WIN_SENT_LENGTH");
static const int MAX_WIN_SENT =
    BLUEFOG_MAX_WIN_SENT == nullptr
        ? 1000
        : std::strtol(BLUEFOG_MAX_WIN_SENT, nullptr, 10);

// MPIController
void MPIController::Initialize() {
  // Check if multi-thread is supported.
  int provided;
  MPI_Query_thread(&provided);
  mpi_threads_supported_ = (provided == MPI_THREAD_MULTIPLE);

  // Get MPI rank to determine if we are rank zero.
  MPI_Comm_rank(mpi_ctx_.mpi_comm, &mpi_ctx_.rank_);

  // Get MPI size to determine how many tensors to wait for before reducing.
  MPI_Comm_size(mpi_ctx_.mpi_comm, &mpi_ctx_.size_);

  // Determine local rank by querying the local communicator.
  MPI_Comm_rank(mpi_ctx_.local_comm, &mpi_ctx_.local_rank_);
  MPI_Comm_size(mpi_ctx_.local_comm, &mpi_ctx_.local_size_);
  mpi_ctx_.local_comm_ranks_ = std::vector<int>((size_t)mpi_ctx_.local_size_);
  mpi_ctx_.local_comm_ranks_[mpi_ctx_.local_rank_] = mpi_ctx_.rank_;

  // Get cross-node rank and size in case of hierarchical allreduce.
  MPI_Comm_rank(mpi_ctx_.cross_comm, &mpi_ctx_.cross_rank_);
  MPI_Comm_size(mpi_ctx_.cross_comm, &mpi_ctx_.cross_size_);

  // Determine if cluster is homogeneous, i.e., if every node has the same
  // local_size
  auto local_sizes = std::vector<int>(mpi_ctx_.size_);
  MPI_Allgather(&mpi_ctx_.local_size_, 1, MPI_INT, local_sizes.data(), 1, MPI_INT,
                mpi_ctx_.mpi_comm);

  mpi_ctx_.is_homogeneous_ = true;
  for (int i = 0; i < mpi_ctx_.size_; ++i) {
    if (local_sizes[i] != mpi_ctx_.local_size_) {
      mpi_ctx_.is_homogeneous_ = false;
      break;
    }
  }
  BFLOG(TRACE) << "Running environment " << (mpi_ctx_.is_homogeneous_ ? "is" : "is NOT")
               << " homogeneous (i.e. same local size on each node)";

  BFLOG(DEBUG) << "MPI controller initialized.";
}

int MPIController::GetTypeSize(DataType dtype) {
  return mpi_ctx_.GetMPITypeSize(dtype);
}

void MPIController::Allgather(TensorTableEntry& entry) {
  int* recvcounts = new int[mpi_ctx_.size_];
  int* displcmnts = new int[mpi_ctx_.size_];
  Status status = mpi_ctx_.AllocateOutput(entry, recvcounts, Communicator::GLOBAL);
  mpi_ctx_.SetDisplacements(recvcounts, displcmnts, Communicator::GLOBAL);
  if (!status.ok()) {
    delete[] recvcounts;
    delete[] displcmnts;
    entry.callback(status);
    return;
  }

  const void* sendbuf = entry.tensor->data();
  int num_elements = entry.tensor->shape().num_elements();
  void* buffer_data = (void*)entry.output->data();

  // We need to explicitly set the device here.
  with_device device_guard(entry.device);

  int ret_code = MPI_Allgatherv(
      sendbuf, num_elements, mpi_ctx_.GetMPIDataType(entry.tensor), buffer_data,
      recvcounts, displcmnts, mpi_ctx_.GetMPIDataType(entry.output),
      mpi_ctx_.GetMPICommunicator(Communicator::GLOBAL));
  if (ret_code != MPI_SUCCESS) {
    throw std::runtime_error(
        "MPI_Allgather failed, see MPI output for details.");
  }
  delete[] recvcounts;
  delete[] displcmnts;

  entry.callback(Status::OK());
}

void MPIController::Allreduce(TensorTableEntry& entry) {
  const void* sendbuf = entry.tensor->data() == entry.output->data()
                            ? MPI_IN_PLACE
                            : entry.tensor->data();
  void* buffer_data = (void*)entry.output->data();
  int num_elements = entry.tensor->shape().num_elements();

  // We need to explicitly set the device here.
  with_device device_guard(entry.device);
  int ret_code = MPI_Allreduce(
      sendbuf, buffer_data, num_elements, mpi_ctx_.GetMPIDataType(entry.tensor),
      mpi_ctx_.GetMPISumOp(entry.tensor->dtype()),
      mpi_ctx_.GetMPICommunicator(Communicator::GLOBAL));
  if (ret_code != MPI_SUCCESS) {
    throw std::runtime_error(
        "MPI_AllReduce failed, see MPI output for details.");
  }
  entry.callback(Status::OK());
}

void MPIController::Broadcast(TensorTableEntry& entry) {
  const int root_rank = entry.root_rank;
  // On root rank, MPI_Bcast sends data, on other ranks it receives data.
  void* data_ptr;
  if (mpi_ctx_.rank_ == root_rank) {
    data_ptr = (void*)entry.tensor->data();
  } else {
    data_ptr = (void*)entry.output->data();
  }
  int num_elements = entry.tensor->shape().num_elements();

  // We need to explicitly set the device here.
  with_device device_guard(entry.device);
  int ret_code =
      MPI_Bcast(data_ptr, num_elements, mpi_ctx_.GetMPIDataType(entry.tensor),
                root_rank, mpi_ctx_.GetMPICommunicator(Communicator::GLOBAL));
  if (ret_code != MPI_SUCCESS) {
    throw std::runtime_error("MPI_Bcast failed, see MPI output for details.");
  }
  entry.callback(Status::OK());
}

int MPIController::SetTopology(int indegree, const int* sources, int outdegree,
                               const int* destinations) {
  mpi_ctx_.ResetTopoSetup();
  int res_build_graph =
      mpi_ctx_.BuildGraphComm(indegree, sources, outdegree, destinations);
  if (res_build_graph == -1) return -1;
  mpi_ctx_.SetTopoSetup();

  // Get neighbor in/out size and ranks.
  int unused_neighbor_is_weighted_ = -1;
  MPI_Dist_graph_neighbors_count(mpi_ctx_.graph_comm, &mpi_ctx_.neighbor_indgree_,
                                 &mpi_ctx_.neighbor_outdgree_,
                                 &unused_neighbor_is_weighted_);

  // Clear the previous neighbor_in_ranks_ is necessary because we might
  // change the topology.
  mpi_ctx_.neighbor_in_ranks_.clear();
  mpi_ctx_.neighbor_in_ranks_.reserve(indegree);
  for (int i = 0; i < indegree; i++) {
    mpi_ctx_.neighbor_in_ranks_.push_back(sources[i]);
  }

  mpi_ctx_.neighbor_out_ranks_.clear();
  mpi_ctx_.neighbor_out_ranks_.reserve(outdegree);
  for (int i = 0; i < outdegree; i++) {
    mpi_ctx_.neighbor_out_ranks_.push_back(destinations[i]);
  }
  mpi_ctx_.DisableTopoWeights();  // Topology weights are always set at
                                  // SetTopologyWeights.
  return 1;
}

int MPIController::SetTopologyWeights(int indegree, const int* sources,
                                      double self_weight, const double* neighbor_weights) {
  // We assume when this function is called, the base topology has already
  // been set. Here the neighbor_weights specifies the weights from the sources.
  if (!mpi_ctx_.IsTopoSetup()) {
    return -1;
  }
  mpi_ctx_.self_weight_ = self_weight;
  for (int i = 0; i < indegree; i++) {
    mpi_ctx_.neighbor_weights_[sources[i]] = neighbor_weights[i];
  }
  mpi_ctx_.EnableTopoWeights();
  return 1;
}

int MPIController::LoadTopology(int* indegree, int*& sources, int* outdegree,
                                int*& destinations) {
  *indegree = mpi_ctx_.neighbor_in_ranks_.size();
  sources = &mpi_ctx_.neighbor_in_ranks_[0];
  *outdegree = mpi_ctx_.neighbor_out_ranks_.size();
  destinations = &mpi_ctx_.neighbor_out_ranks_[0];
  return 1;
}

int MPIController::LoadTopologyWeights(
    double& self_weight,
    const std::unordered_map<int, double>*& neighbor_weights) {
  if (!mpi_ctx_.IsWeighted()) {
    return 0;
  }
  self_weight = mpi_ctx_.self_weight_;
  neighbor_weights = &mpi_ctx_.neighbor_weights_;
  return 1;
}

void MPIController::NeighborAllgather(TensorTableEntry& entry) {
  int* recvcounts = new int[mpi_ctx_.neighbor_indgree_];
  int* displcmnts = new int[mpi_ctx_.neighbor_indgree_];
  if (!mpi_ctx_.IsTopoSetup()) {
    throw std::runtime_error("Topology of MPI has not been set yet.");
  }
  Status status = mpi_ctx_.AllocateOutput(entry, recvcounts, Communicator::GRAPH);
  mpi_ctx_.SetDisplacements(recvcounts, displcmnts, Communicator::GRAPH);
  if (!status.ok()) {
    delete[] recvcounts;
    delete[] displcmnts;
    entry.callback(status);
    return;
  }

  const void* sendbuf = entry.tensor->data();
  int num_elements = entry.tensor->shape().num_elements();
  void* buffer_data = (void*)entry.output->data();

  Timeline* timeline_ptr;
  Status timeline_status = GetBluefogTimeline(timeline_ptr);

  // We need to explicitly set the device here.
  with_device device_guard(entry.device);

  timeline_ptr->ActivityStart(entry.tensor_name, "COMMUNICATE");
  // Pitfall: mpi_neighbor_allgather do not include itself.
  int ret_code = MPI_Neighbor_allgatherv(
      sendbuf, num_elements, mpi_ctx_.GetMPIDataType(entry.tensor), buffer_data,
      recvcounts, displcmnts, mpi_ctx_.GetMPIDataType(entry.output),
      mpi_ctx_.GetMPICommunicator(Communicator::GRAPH));
  if (ret_code != MPI_SUCCESS) {
    throw std::runtime_error(
        "MPI_Neighbor_allgather failed, see MPI output for details.");
  }
  delete[] recvcounts;
  delete[] displcmnts;
  timeline_ptr->ActivityEnd(entry.tensor_name);

  timeline_ptr->ActivityStart(entry.tensor_name, "CALLBACK");
  entry.callback(Status::OK());
  timeline_ptr->ActivityEnd(entry.tensor_name);
}

// Function to check if the sending and receiving neighbors match in the topology.
bool CheckNeighborSendRecvPattern(int size, const TensorTableEntry& entry,
                                  Timeline* timeline_ptr, const MPI_Comm& comm) {
  bool res = false;
  // enabled the check if enable_topo_check is true and partial
  // neighbor_allreduce is activated.
  if (entry.enable_topo_check && !entry.send_neighbors->empty()) {
    timeline_ptr->ActivityStart(entry.tensor_name, "NEGOTIATION");
    // Put all the send and recv neighbors in a single vector, and obtain a send
    // matrix and a recv matrix through MPI_Allgather.
    bool* send_check_buf = new bool[2 * size];
    std::fill_n(send_check_buf, 2 * size, false);
    bool* recv_check_buf = new bool[2 * size * size];
    for (int send_rank : *(entry.send_neighbors))
      send_check_buf[send_rank] = true;
    for (int recv_rank : *(entry.recv_neighbors))
      send_check_buf[size + recv_rank] = true;
    int ret_code = MPI_Allgather(send_check_buf, size * 2, MPI_C_BOOL,
                                 recv_check_buf, size * 2, MPI_C_BOOL, comm);
    if (ret_code != MPI_SUCCESS) {
      throw std::runtime_error(
          "MPI_Allgather (for dynamic neighbor_allreduce negotiation) failed, "
          "see MPI output for details.");
    }
    // This checks that send matrix and transposed recv matrix should be the
    // same. If same, the topology is good to go. If not, there is mismatch edge
    // to be fixed.
    auto GetSendIndex = [size](int i, int j) -> int { return 2*size*i+j; };
    auto GetRecvIndex = [size](int i, int j) -> int { return 2*size*i+j+size; };
    for (int i = 0; i < size; ++i) {
      if (res) break;
      for (int j = 0; j < size; ++j) {
        if (recv_check_buf[GetSendIndex(i, j)] !=
            recv_check_buf[GetRecvIndex(j, i)]) {
          res = true;
          break;
        }
      }
    }
    delete [] send_check_buf;
    delete [] recv_check_buf;
    timeline_ptr->ActivityEnd(entry.tensor_name);
  }
  return res;
}

std::string GenerateNeighborAllreduceErrorMessage(const std::vector<MPI_Status>& statuses,
                                                  int nsend, int nrecv) {
  std::string error_message = "";
  bool error_encountered = false;
  for (int i = 0; i < nsend; ++i) {
    const auto& status = statuses[i];
    error_message += "MPI_Isend to Process " + std::to_string(status.MPI_SOURCE);
    error_message += "; with tag " + std::to_string(status.MPI_TAG);
    error_message += "; with error code " + std::to_string(status.MPI_ERROR) + "\n";
    if(status.MPI_ERROR != MPI_SUCCESS) error_encountered = true;
  }
  for (int i = 0; i < nrecv; ++i) {
    const auto& status = statuses[i+nsend];
    error_message += "MPI_Irecv from Process " + std::to_string(status.MPI_SOURCE);
    error_message += "; with tag " + std::to_string(status.MPI_TAG);
    error_message += "; with error code " + std::to_string(status.MPI_ERROR) + "\n";
    if(status.MPI_ERROR != MPI_SUCCESS) error_encountered = true;
  }
  if (!error_encountered) error_message = "";
  return error_message;
}

void MPIController::NeighborAllreduce(TensorTableEntry& entry) {
  const void* sendbuf = entry.tensor->data();
  int num_elements = entry.tensor->shape().num_elements();

  Timeline* timeline_ptr;
  Status timeline_status = GetBluefogTimeline(timeline_ptr);

  // MPI have no neighbor_allreduce API. So we will utilize neighbor_allgather.
  // Allgather output will have shape of:
  // (sum of first dimension of every tensor) x (tensor slice shape).
  // For allreduce, the first dimension of every tensor should be the same.
  TensorShape output_shape;
  const int neighbor_size = entry.send_neighbors->empty() ? GetNeighborSize()
                                                          : entry.recv_neighbors->size();
  const int total_entry_dimension_size = entry.tensor->shape().dim_size(0) * neighbor_size;
  output_shape.AddDim(total_entry_dimension_size);
  for (int i = 1; i < entry.tensor->shape().dims(); ++i) {
    output_shape.AddDim(entry.tensor->shape().dim_size(i));
  }

  timeline_ptr->ActivityStart(entry.tensor_name, "ALLOCATE_OUTPUT");
  Status status = entry.context->AllocateOutput(output_shape, &entry.output);
  if (!status.ok()) {
    entry.callback(status);
    return;
  }
  timeline_ptr->ActivityEnd(entry.tensor_name);

  void* buffer_data = (void*)entry.output->data();

  // We need to explicitly set the device here.
  with_device device_guard(entry.device);

  // If only partial sending is enabled, the following code block checks whether the sending
  // and recieving neighbors match each other when enable_topo_check is set to be True.
  bool is_topo_check_fail = CheckNeighborSendRecvPattern(
      mpi_ctx_.size_, entry, timeline_ptr,
      mpi_ctx_.GetMPICommunicator(Communicator::GLOBAL));

  timeline_ptr->ActivityStart(entry.tensor_name, "COMMUNICATE");
  // Pitfall: Our neighbor_allreduce include itself, while
  // mpi_neighbor_allgather do not! Because for saving the communication there
  // is no need to transfer the local info again. However, for computation view,
  // including itself is more intuitive.
  std::string error_message = "";
  if (entry.send_neighbors->empty()) {
    int ret_code = MPI_Neighbor_allgather(
        sendbuf, num_elements, mpi_ctx_.GetMPIDataType(entry.tensor), buffer_data,
        num_elements, mpi_ctx_.GetMPIDataType(entry.output),
        mpi_ctx_.GetMPICommunicator(Communicator::GRAPH));
    if (ret_code != MPI_SUCCESS) {
      throw std::runtime_error(
          "MPI_Neighbor_allreduce (through neighbor_allgather) failed, see MPI "
          "output for details.");
    }
  } else if (!is_topo_check_fail) {
    // Sort the send and recv order to avoid the conflict of commmunication as
    // much as possible.
    int rank = mpi_ctx_.rank_;
    int size = mpi_ctx_.size_;
    std::sort(entry.send_neighbors->begin(), entry.send_neighbors->end(),
              [rank, size](int a, int b) {
                int a_index = a >= rank ? a - rank : a - rank + size;
                int b_index = b >= rank ? b - rank : b - rank + size;
                return a_index - b_index;
              });
    std::sort(entry.recv_neighbors->begin(), entry.recv_neighbors->end(),
              [rank, size](int a, int b) {
                int a_index = a >= rank ? a - rank : a - rank + size;
                int b_index = b >= rank ? b - rank : b - rank + size;
                return b_index - a_index;
              });

    int nsend = entry.send_neighbors->size();
    int nrecv = entry.recv_neighbors->size();
    std::vector<MPI_Request> requests(nsend+nrecv);
    std::vector<MPI_Status> statuses(nsend+nrecv);
    int element_size = mpi_ctx_.GetMPITypeSize(entry.output->dtype());
    for (int i = 0; i < nrecv; ++i) {
      void* recvbuf = (void*)(static_cast<const char*>(entry.output->data())
                              +num_elements*i*element_size);
      int ret_code = MPI_Irecv(recvbuf, num_elements, mpi_ctx_.GetMPIDataType(entry.output),
          entry.recv_neighbors->at(i), mpi_ctx_.rank_+entry.recv_neighbors->at(i),
          mpi_ctx_.GetMPICommunicator(Communicator::GRAPH), &requests[i+nsend]);
      if (ret_code != MPI_SUCCESS) {
        throw std::runtime_error(
            "MPI_Irecv (for dynamic neighbor_allreduce) failed, see MPI output for details.");
      }
    }
    for (int i = 0; i < nsend; ++i) {
      int ret_code = MPI_Isend(sendbuf, num_elements, mpi_ctx_.GetMPIDataType(entry.tensor),
          entry.send_neighbors->at(i), mpi_ctx_.rank_+entry.send_neighbors->at(i),
          mpi_ctx_.GetMPICommunicator(Communicator::GRAPH), &requests[i]);
      if (ret_code != MPI_SUCCESS) {
        throw std::runtime_error(
            "MPI_Isend (for dynamic neighbor_allreduce) failed, see MPI output for details.");
      }
    }
    MPI_Waitall(nsend+nrecv, requests.data(), statuses.data());
    error_message = GenerateNeighborAllreduceErrorMessage(statuses, nsend, nrecv);
  }
  timeline_ptr->ActivityEnd(entry.tensor_name);

  timeline_ptr->ActivityStart(entry.tensor_name, "COMPUTE_AVERAGE");
  if (is_topo_check_fail) {
    entry.callback(Status::InvalidArgument("Send and recv neighbors dont' match in neighbor "
                                           "allreduce with partial send/recv request."));
  } else if (error_message != "") {
    entry.callback(Status::UnknownError(error_message));
  } else {
    entry.callback(Status::OK());
  }
  timeline_ptr->ActivityEnd(entry.tensor_name);
}

void MPIController::PairGossip(TensorTableEntry& entry) {
  const void* sendbuf = entry.tensor->data();
  void* recvbuf = (void*)entry.output->data();
  const int num_elements = entry.tensor->shape().num_elements();
  const int recv_num_elements = entry.output->shape().num_elements();
  const int target_rank = entry.root_rank;  // We re-use root rank (broadcast)
                                            // as target rank in pair gossip.

  Timeline* timeline_ptr;
  Status timeline_status = GetBluefogTimeline(timeline_ptr);
  with_device device_guard(entry.device);

  timeline_ptr->ActivityStart(entry.tensor_name, "COMMUNICATE");
  int ret_code = MPI_Sendrecv(
      sendbuf, num_elements, mpi_ctx_.GetMPIDataType(entry.tensor), target_rank,
      0, recvbuf, recv_num_elements, mpi_ctx_.GetMPIDataType(entry.output),
      target_rank, 0, mpi_ctx_.GetMPICommunicator(Communicator::GLOBAL),
      MPI_STATUS_IGNORE);
  if (ret_code != MPI_SUCCESS) {
    throw std::runtime_error(
        "Pair_gossip(through MPI_Sendrecv) failed, see MPI output for "
        "details.");
  }
  timeline_ptr->ActivityEnd(entry.tensor_name);

  entry.callback(Status::OK());
}

bool MPIController::IsMpiUnifiedModel() {
  void* data_buf = nullptr;
  int win_size = 1;
  int element_size = 1;
  MPI_Win fake_win;
  MPI_Win_create(data_buf, win_size, element_size, MPI_INFO_NULL,
                 mpi_ctx_.GetMPICommunicator(Communicator::GLOBAL), &fake_win);
  int flag = 0;
  int* memory_model;
  MPI_Win_get_attr(fake_win, MPI_WIN_MODEL, &memory_model, &flag);
  MPI_Win_free(&fake_win);
  if (flag == 0) {
    BFLOG(WARNING) << "Failed to get MPI_WIN_MODEL attribution";
    return false;
  }
  BFLOG(DEBUG) << "Unified MPI_WIN_MODEL support is "
               << (*memory_model == MPI_WIN_UNIFIED);
  return *memory_model == MPI_WIN_UNIFIED;
}

Status MPIController::WinCreate(
    std::shared_ptr<Tensor> tensor,
    std::vector<std::shared_ptr<Tensor>> neighbor_tensors,
    const std::string& name, const int device) {

  Timeline* timeline_ptr;
  Status timeline_status = GetBluefogTimeline(timeline_ptr);

  timeline_ptr->ActivityStart(name, "WIN_CREATE");
  // We need to explicitly set the device here.
  with_device device_guard(device);
  // 1. Regist a Name and create a window first.
  if (!mpi_ctx_.RegisterWindowName(name)) {
    return Status::InvalidArgument(std::string("Win_create failed with ") +
                                   name);
  }
  // 2. Get the registered window manager.
  std::shared_ptr<WindowManager> win_manager = mpi_ctx_.GetWindowByName(name);

  // A global win hold the self memory, used by win_accumulate and win_get.
  auto global_mpi_win_ptr = std::make_shared<MPI_Win>();
  void* data_buf = (void*)tensor->data();
  int element_size = mpi_ctx_.GetMPITypeSize(tensor->dtype());
  int win_size = (tensor->shape().num_elements()) * element_size;
  MPI_Win_create(data_buf, win_size, element_size, MPI_INFO_NULL,
                 mpi_ctx_.GetMPICommunicator(Communicator::GLOBAL),
                 global_mpi_win_ptr.get());
  win_manager->SetGlobalWin(global_mpi_win_ptr);

  // Build extra buffers for win_put.
  // For example: size=4 power two ring topology
  // r\s   0    1    2    3
  //  0    g    x         x
  //  1    x    g    x
  //  2         x    g    x
  //  3    x         x    g
  //  The following for-loop scans along columns
  //  and the self-rank determines the rows.
  //  If there is connection, the window is associated with the
  //  neighbor_tensors. Otherwise, window is associated with null pointer.
  std::shared_ptr<MPI_Win> mpi_win_ptr;
  int neighbor_tensor_index = 0;
  for (int rank = 0; rank < mpi_ctx_.size_; rank++) {
    auto mpi_win_ptr = std::make_shared<MPI_Win>();
    std::shared_ptr<Tensor> t = nullptr;
    if (rank == mpi_ctx_.rank_) {
      // Sender (no need to allocate the memory with it.)
      data_buf = nullptr;
      element_size = 1;
      win_size = 0;
    } else if (std::find(mpi_ctx_.neighbor_in_ranks_.begin(), mpi_ctx_.neighbor_in_ranks_.end(),
                         rank) != mpi_ctx_.neighbor_in_ranks_.end()) {
      // Receiver
      t = neighbor_tensors[neighbor_tensor_index++];
      data_buf = (void*)t->data();
      element_size = mpi_ctx_.GetMPITypeSize(t->dtype());
      win_size = (t->shape().num_elements()) * element_size;
    } else {
      // Just participate in a collective call.
      data_buf = nullptr;
      element_size = 1;
      win_size = 0;
    }
    MPI_Win_create(data_buf, win_size, element_size, MPI_INFO_NULL,
                   mpi_ctx_.GetMPICommunicator(Communicator::GLOBAL),
                   mpi_win_ptr.get());
    win_manager->PushBackWinAndTensor(mpi_win_ptr, t);
  }
  timeline_ptr->ActivityEnd(name);

  return Status::OK();
}

Status MPIController::WinFree(const std::string& name, int device) {
  if (!mpi_ctx_.UnregisterWindowName(name)) {
    return Status::InvalidArgument(std::string("Win_free failed with ") + name);
  }
  return Status::OK();
}

Status MPIController::WinFreeAll() {
  if (!mpi_ctx_.UnregisterAllWindowName()) {
    return Status::InvalidArgument(std::string("Win_free_all failed."));
  }
  BFLOG(DEBUG) << "All MPI Win has been freed.";
  return Status::OK();
}

Status MPIController::WinSync(const std::string& name, int device, bool with_associated_p) {
  auto it = mpi_ctx_.named_win_map.find(name);
  if (it == mpi_ctx_.named_win_map.end()) {
    return Status::InvalidArgument(std::string("Win_sync failed with ") + name);
  }

  with_device device_guard(device);
  auto win_mananger = it->second;
  for (auto rank : mpi_ctx_.neighbor_in_ranks_) {
    auto mpi_win_ptr = win_mananger->GetWinByRank(rank);
    MPI_Win_lock(MPI_LOCK_EXCLUSIVE, mpi_ctx_.rank_, MPI_MODE_NOCHECK, *mpi_win_ptr);
    MPI_Win_sync(*mpi_win_ptr);
    MPI_Win_unlock(mpi_ctx_.rank_, *mpi_win_ptr);
  }
  if (with_associated_p) {
    auto p_win_ptr = win_mananger->GetPWin();
    MPI_Win_lock(MPI_LOCK_EXCLUSIVE, mpi_ctx_.rank_, MPI_MODE_NOCHECK,
                 *p_win_ptr);
    MPI_Win_sync(*p_win_ptr);
    MPI_Win_unlock(mpi_ctx_.rank_, *p_win_ptr);
  }

  WinVersionClear(name);

  return Status::OK();
}

Status MPIController::WinFence(const std::string& name) {
  auto it = mpi_ctx_.named_win_map.find(name);
  if (it == mpi_ctx_.named_win_map.end()) {
    return Status::InvalidArgument(std::string("Win_fence failed with ") + name);
  }

  std::shared_ptr<WindowManager> win_mananger = it->second;
  for (int rank = 0; rank < mpi_ctx_.size_; rank++) {
    MPI_Win_fence(0, *(win_mananger->GetWinByRank(rank)));
  }

  return Status::OK();
}

// Reshuffle the order of destination to avoid the collision of network.
std::vector<std::pair<int, double>> GetSortedDstWeights(
    const int self_rank, const int size, const std::unordered_map<int, double> dst_weights) {
  std::vector<std::pair<int, double>> sorted_dst_weights;
  for (auto kv : dst_weights) {
    int target_rank = kv.first;
    double weight = kv.second;
    sorted_dst_weights.push_back(std::make_pair(target_rank, weight));
  }

  std::sort(
      sorted_dst_weights.begin(), sorted_dst_weights.end(),
      [self_rank, size](std::pair<int, double> a, std::pair<int, double> b) {
        int distance1 = a.first - self_rank;
        int distance2 = b.first - self_rank;
        if (a.first < self_rank) distance1 += size;
        if (b.first < self_rank) distance2 += size;
        return distance1 < distance2;
      });
  return sorted_dst_weights;
}

void MPIController::WinPut(TensorTableEntry& entry) {
  // We need to explicitly set the device here.
  with_device device_guard(entry.device);

  int num_elements = entry.tensor->shape().num_elements();
  MPI_Datatype data_type = mpi_ctx_.GetMPIDataType(entry.tensor);
  auto it = mpi_ctx_.named_win_map.find(entry.tensor_name);
  if (it == mpi_ctx_.named_win_map.end()) {
    throw std::runtime_error(std::string("Cannot find ") + entry.tensor_name +
                             " in (MPI) registered win name.");
  }
  std::shared_ptr<WindowManager> win_mananger = it->second;
  MPI_Win mpi_win = *(win_mananger->GetWinByRank(mpi_ctx_.rank_));

  Timeline* timeline_ptr;
  Status timeline_status = GetBluefogTimeline(timeline_ptr);

  std::vector<std::pair<int, double>> sorted_dst_weights =
      GetSortedDstWeights(mpi_ctx_.rank_, mpi_ctx_.size_, entry.dst_weights);

  for (auto kv : sorted_dst_weights) {
    int target_rank = kv.first;
    double weight = kv.second;

    BFLOG(TRACE, mpi_ctx_.rank_) << "Start MPI_Put for " << entry.tensor_name << " to " << target_rank;

    if (entry.require_mutex) {
      timeline_ptr->ActivityStart(entry.tensor_name, "Aquire_Mutex");
      WinMutexAcquire(entry.tensor_name, {target_rank}, /*is_sync=*/false);
      timeline_ptr->ActivityEnd(entry.tensor_name);
    }
    timeline_ptr->ActivityStart(entry.tensor_name, "COMMUNICATE");
    MPI_Win_lock(MPI_LOCK_SHARED, target_rank, MPI_MODE_NOCHECK, mpi_win);
    // avoid putting the tensor for itself (NOT valid).
    if (target_rank == mpi_ctx_.rank_) continue;
    auto tensor = entry.tensor->data_weight(weight);
    void* sendbuf = (void*)tensor->data();
    int target_disp = 0;  // offset in win buffer
    int sent_size = std::min(MAX_WIN_SENT, num_elements - target_disp);
    while (sent_size != 0) {
      void* sendbuf_start =
          (void*)(static_cast<char*>(sendbuf) +
                  target_disp * mpi_ctx_.GetMPITypeSize(tensor->dtype()));
      int ret_code = MPI_Put(sendbuf_start, sent_size, data_type, target_rank,
                             target_disp, sent_size, data_type, mpi_win);
      if (ret_code != MPI_SUCCESS) {
        throw std::runtime_error("MPI_Put failed, see MPI output for details.");
      }
      target_disp += sent_size;
      sent_size = std::min(MAX_WIN_SENT, num_elements - target_disp);
    }
    MPI_Win_unlock(target_rank, mpi_win);
    timeline_ptr->ActivityEnd(entry.tensor_name);

<<<<<<< HEAD
    WinVersionPutUpdate(entry.tensor_name, mpi_ctx_.neighbor_out_ranks_);
=======
    if (entry.win_ops_with_associated_p) {
      std::shared_ptr<MPI_Win> weight_win = win_mananger->GetPWin();
      MPI_Win_lock(MPI_LOCK_SHARED, target_rank, MPI_MODE_NOCHECK, *weight_win);
      // Unlike data window, weight window is just a raw "world size" vector.
      int target_disp = mpi_ctx_.rank_;
      double* p_memory = win_mananger->GetUnderlyingPMemory();
      double weighted_p = (*(p_memory + mpi_ctx_.rank_)) * weight;
      int ret_code = MPI_Put(&weighted_p, 1, MPI_DOUBLE, target_rank,
                             target_disp, 1, MPI_DOUBLE, *weight_win);
      if (ret_code != MPI_SUCCESS) {
        throw std::runtime_error("MPI_Put failed, see MPI output for details.");
      }
      MPI_Win_unlock(target_rank, *weight_win);
    }
>>>>>>> e7c120e4

    if (entry.require_mutex) {
      WinMutexRelease(entry.tensor_name, {target_rank}, /*is_sync=*/false);
    }
  }

  BFLOG(TRACE, mpi_ctx_.rank_) << "MPI_Put for " << entry.tensor_name << " is done.";

  timeline_ptr->ActivityStart(entry.tensor_name, "CALLBACK");
  entry.callback(Status::OK());
  timeline_ptr->ActivityEnd(entry.tensor_name);
}

void MPIController::WinAccumulate(TensorTableEntry& entry) {
  // We need to explicitly set the device here.
  with_device device_guard(entry.device);

  int num_elements = entry.tensor->shape().num_elements();
  MPI_Datatype data_type = mpi_ctx_.GetMPIDataType(entry.tensor);
  auto it = mpi_ctx_.named_win_map.find(entry.tensor_name);
  if (it == mpi_ctx_.named_win_map.end()) {
    throw std::runtime_error(std::string("Cannot find ") + entry.tensor_name +
                             " in (MPI) registered win name.");
  }
  std::shared_ptr<WindowManager> win_mananger = it->second;
  MPI_Win mpi_win = *(win_mananger->GetWinByRank(mpi_ctx_.rank_));

  Timeline* timeline_ptr;
  Status timeline_status = GetBluefogTimeline(timeline_ptr);

  std::vector<std::pair<int, double>> sorted_dst_weights =
      GetSortedDstWeights(mpi_ctx_.rank_, mpi_ctx_.size_, entry.dst_weights);

  for (auto kv : sorted_dst_weights) {
    int target_rank = kv.first;
    double weight = kv.second;
    // avoid putting the tensor for itself (NOT valid).
    if (target_rank == mpi_ctx_.rank_) continue;

    if (entry.require_mutex) {
      timeline_ptr->ActivityStart(entry.tensor_name, "Aquire_Mutex");
      WinMutexAcquire(entry.tensor_name, {target_rank}, /*is_sync=*/false);
      timeline_ptr->ActivityEnd(entry.tensor_name);
    }
    auto tensor = entry.tensor->data_weight(weight);
    void* sendbuf = (void*)tensor->data();

    timeline_ptr->ActivityStart(entry.tensor_name, "COMMUNICATE");

    MPI_Win_lock(MPI_LOCK_SHARED, target_rank, MPI_MODE_NOCHECK, mpi_win);
    int target_disp = 0;  // offset in win buffer
    int sent_size = std::min(MAX_WIN_SENT, num_elements - target_disp);
    while (sent_size != 0) {
      void* sendbuf_start =
          (void*)(static_cast<char*>(sendbuf) +
                  target_disp * mpi_ctx_.GetMPITypeSize(tensor->dtype()));
      int ret_code =
          MPI_Accumulate(sendbuf_start, sent_size, data_type, target_rank,
                         target_disp, sent_size, data_type, MPI_SUM, mpi_win);
      if (ret_code != MPI_SUCCESS) {
        if (entry.require_mutex)
          WinMutexRelease(entry.tensor_name, {target_rank}, /*is_sync=*/false);
        throw std::runtime_error(
            "MPI_Accumulate failed, see MPI output for details.");
      }
      target_disp += sent_size;
      sent_size = std::min(MAX_WIN_SENT, num_elements - target_disp);
    }
    MPI_Win_unlock(target_rank, mpi_win);
    timeline_ptr->ActivityEnd(entry.tensor_name);

    if (entry.win_ops_with_associated_p) {
      std::shared_ptr<MPI_Win> weight_win = win_mananger->GetPWin();
      MPI_Win_lock(MPI_LOCK_SHARED, target_rank, MPI_MODE_NOCHECK, *weight_win);
      // Unlike data window, weight window is just a raw "world size" vector.
      int target_disp = mpi_ctx_.rank_;
      double* p_memory = win_mananger->GetUnderlyingPMemory();
      double weighted_p = (*(p_memory + mpi_ctx_.rank_)) * weight;
      int ret_code =
          MPI_Accumulate(&weighted_p, 1, MPI_DOUBLE, target_rank, target_disp,
                         1, MPI_DOUBLE, MPI_SUM, *weight_win);
      if (ret_code != MPI_SUCCESS) {
        throw std::runtime_error(
            "MPI_Accumulate failed, see MPI output for details.");
      }
      MPI_Win_unlock(target_rank, *weight_win);
    }

    if (entry.require_mutex) {
      WinMutexRelease(entry.tensor_name, {target_rank}, /*is_sync=*/false);
    }
  }
  BFLOG(TRACE, mpi_ctx_.rank_)
      << "MPI_Accmulate for " << entry.tensor_name << " is done.";

  timeline_ptr->ActivityStart(entry.tensor_name, "CALLBACK");
  entry.callback(Status::OK());
  timeline_ptr->ActivityEnd(entry.tensor_name);
}

void MPIController::WinGet(TensorTableEntry& entry) {
  // We need to explicitly set the device here.
  with_device device_guard(entry.device);

  auto it = mpi_ctx_.named_win_map.find(entry.tensor_name);
  if (it == mpi_ctx_.named_win_map.end()) {
    throw std::runtime_error(std::string("Cannot find ") + entry.tensor_name +
                             std::string(" in (MPI) registered win object name."));
  }
  std::shared_ptr<WindowManager> win_mananger = it->second;
  Timeline* timeline_ptr;
  Status timeline_status = GetBluefogTimeline(timeline_ptr);

  MPI_Win mpi_win = *(win_mananger->GetGlobalWin());
  for (auto kv : entry.src_weights) {
    int target_rank = kv.first;
    // avoid getting the tensor for itself.
    if (target_rank == mpi_ctx_.rank_) continue;

    if (entry.require_mutex) {
      timeline_ptr->ActivityStart(entry.tensor_name, "Aquire_Mutex");
      WinMutexAcquire(entry.tensor_name, {target_rank}, /*is_sync=*/false);
      timeline_ptr->ActivityEnd(entry.tensor_name);
    }

    auto tensor = win_mananger->GetAssociateTensorByRank(target_rank);
    void* recvbuf = (void*)tensor->data();
    int num_elements = tensor->shape().num_elements();
    MPI_Datatype data_type = mpi_ctx_.GetMPIDataType(tensor);

    BFLOG(DEBUG, mpi_ctx_.rank_) << "MPI_Get for " << entry.tensor_name << " is to get "
                        << num_elements << " from " << target_rank;

    timeline_ptr->ActivityStart(entry.tensor_name, "COMMUNICATE");
    MPI_Win_lock(MPI_LOCK_EXCLUSIVE, target_rank, MPI_MODE_NOCHECK, mpi_win);
    int target_disp = 0;  // offset in win buffer
    int recv_size = std::min(MAX_WIN_SENT, num_elements - target_disp);
    while (recv_size != 0) {
      void* recvbuf_start =
          (void*)(static_cast<char*>(recvbuf) +
                  target_disp * mpi_ctx_.GetMPITypeSize(tensor->dtype()));
      int ret_code = MPI_Get(recvbuf_start, recv_size, data_type, target_rank,
                             target_disp, recv_size, data_type, mpi_win);
      if (ret_code != MPI_SUCCESS) {
        throw std::runtime_error("MPI_Get failed, see MPI output for details.");
      }
      target_disp += recv_size;
      recv_size = std::min(MAX_WIN_SENT, num_elements - target_disp);
    }
    MPI_Win_unlock(target_rank, mpi_win);
    timeline_ptr->ActivityStart(entry.tensor_name, "COMMUNICATE");

    WinVersionGetUpdate(entry.tensor_name, {target_rank});

    if (entry.require_mutex) {
      WinMutexRelease(entry.tensor_name, {target_rank}, /*is_sync=*/false);
    }
  }

  BFLOG(TRACE, mpi_ctx_.rank_) << "Win_get for " << entry.tensor_name << " is done.";
  entry.callback(Status::OK());
}

void MPIController::Barrier(TensorTableEntry& entry) {
  int ret_code = MPI_Barrier(mpi_ctx_.GetMPICommunicator(Communicator::GLOBAL));
  if (ret_code != MPI_SUCCESS) {
    throw std::runtime_error("MPI_Barrier failed, see MPI output for details.");
  }
  entry.callback(Status::OK());
}

Status MPIController::WinLock(const std::string& name) {
  auto it = mpi_ctx_.named_win_map.find(name);
  if (it == mpi_ctx_.named_win_map.end()) {
    return Status::InvalidArgument(
        std::string("Cannot find ") + name +
        std::string(" in registered win object name."));
  }
  std::shared_ptr<WindowManager> win_mananger = it->second;
  MPI_Win mpi_win = *(win_mananger->GetGlobalWin());

  // It only locks the memory in local.
  int target_rank = mpi_ctx_.rank_;
  MPI_Win_lock(MPI_LOCK_EXCLUSIVE, target_rank, MPI_MODE_NOCHECK, mpi_win);

  for (const int& rank : mpi_ctx_.neighbor_in_ranks_) {
    auto mpi_win_ptr = win_mananger->GetWinByRank(rank);
    MPI_Win_lock(MPI_LOCK_EXCLUSIVE, target_rank, MPI_MODE_NOCHECK,
                 *mpi_win_ptr);
  }

  return Status::OK();
}

Status MPIController::WinUnlock(const std::string& name) {
  auto it = mpi_ctx_.named_win_map.find(name);
  if (it == mpi_ctx_.named_win_map.end()) {
    return Status::InvalidArgument(
        std::string("Cannot find ") + name +
        std::string(" in registered win object name."));
  }
  std::shared_ptr<WindowManager> win_mananger = it->second;
  MPI_Win mpi_win = *(win_mananger->GetGlobalWin());

  // It only locks the memory in local.
  int target_rank = mpi_ctx_.rank_;
  MPI_Win_unlock(target_rank, mpi_win);

  for (const int& rank : mpi_ctx_.neighbor_in_ranks_) {
    auto mpi_win_ptr = win_mananger->GetWinByRank(rank);
    MPI_Win_unlock(target_rank, *mpi_win_ptr);
  }

  return Status::OK();
}

Status MPIController::WinMutexAcquire(const std::string& name,
                                      const std::vector<int>& acquire_ranks,
                                      bool is_sync) {
  BFLOG(TRACE, mpi_ctx_.rank_) << "Win Mutex for " << name << " is acquired.";
  // The logic is similar to read-write lock:
  // Value starts at 0:
  //    1. is_sync step +1 if value is 0 else wait
  //    2. Not is_sync step -1 if value is <= 0 else wait. (i.e. we allow
  //    multiple non sync step).
  auto it = mpi_ctx_.named_win_map.find(name);
  if (it == mpi_ctx_.named_win_map.end()) {
    return Status::PreconditionError(
        "Cannot accquire Mutex Win for " + name +
        ". It may not be created or has "
        "been destroyed or wrong name for associated window.");
  }
  std::shared_ptr<MPI_Win> mutex_win = it->second->GetMutexWin();
  if (!mutex_win) {
    return Status::PreconditionError("Cannot accuire Mutex Win for " + name +
                                     ". The data window for that name is found"
                                     "but the mutex window is not.");
  }
  return MPIWinMutexAcquireImpl(mutex_win, acquire_ranks, mpi_ctx_.rank_, is_sync);
}

Status MPIController::WinMutexRelease(const std::string& name,
                                      const std::vector<int>& release_ranks,
                                      bool is_sync) {
  BFLOG(TRACE, mpi_ctx_.rank_) << "Win Mutex for " << name << " is released.";

  auto it = mpi_ctx_.named_win_map.find(name);
  if (it == mpi_ctx_.named_win_map.end()) {
    return Status::PreconditionError(
        "Cannot release Mutex Win for " + name +
        ". It may not be created or has "
        "been destroyed or wrong name for associated window.");
  }
  std::shared_ptr<MPI_Win> mutex_win = it->second->GetMutexWin();
  if (!mutex_win) {
    return Status::PreconditionError("Cannot release Mutex Win for " + name +
                                     ". The data window for that name is found"
                                     "but mutex window is not.");
  }
  return MPIWinMutexReleaseImpl(mutex_win, release_ranks, mpi_ctx_.rank_, is_sync);
}

// Extracted from book "Using Advanced MPI" Section 4.5
Status MPIWinMutexAcquireImpl(std::shared_ptr<MPI_Win> mutex_win,
                              const std::vector<int>& acquire_ranks,
                              int self_rank, bool is_sync) {
  // TODO(ybc) Try better implementation than Spin Lock.
  // Recall that we build N windows across all N processes.
  // The spin value is stored in the rank i for i-th window.
  // Other process will got to acquire it.
  int one = 1;
  int minus_one = -1;
  int oldval = 0;

  if (is_sync) {  // Lock for self mutex
    MPI_Win_lock(MPI_LOCK_SHARED, self_rank, 0, *mutex_win);
    for (int rank : acquire_ranks) {
      do {
        MPI_Fetch_and_op(&one, &oldval, MPI_INT, self_rank,
                         /*target_disp=*/rank, MPI_SUM, *mutex_win);
        MPI_Win_flush(self_rank, *mutex_win);
        if (oldval == 0) break;
        MPI_Accumulate(&minus_one, 1, MPI_INT, self_rank, /*target_disp=*/rank,
                       1, MPI_INT, MPI_SUM, *mutex_win);
        MPI_Win_flush(self_rank, *mutex_win);
        std::this_thread::sleep_for(std::chrono::microseconds(1));
      } while (1);
    }
    MPI_Win_unlock(self_rank, *mutex_win);
  } else {  // Lock for remote mutex
    for (int rank : acquire_ranks) {
      MPI_Win_lock(MPI_LOCK_SHARED, rank, 0, *mutex_win);
      do {
        MPI_Fetch_and_op(&one, &oldval, MPI_INT, rank,
                         /*target_disp=*/self_rank, MPI_SUM, *mutex_win);
        MPI_Win_flush(rank, *mutex_win);
        if (oldval == 0) break;
        MPI_Accumulate(&minus_one, 1, MPI_INT, rank,
                       /*target_disp=*/self_rank, 1, MPI_INT, MPI_SUM,
                       *mutex_win);
        MPI_Win_flush(rank, *mutex_win);
        std::this_thread::sleep_for(std::chrono::microseconds(1));
      } while (1);
      MPI_Win_unlock(rank, *mutex_win);
    }
  }

  return Status::OK();
}

<<<<<<< HEAD
Status MPIController::WinVersionGetUpdate(const std::string& name,
                                          const std::vector<int>& ranks) {
  BFLOG(TRACE, mpi_ctx_.rank_) << "Update Win Version for " << name << ".";

  auto it = mpi_ctx_.named_win_map.find(name);
  if (it == mpi_ctx_.named_win_map.end()) {
    return Status::PreconditionError(
        "Cannot accquire Version Win for " + name +
        ". It may not be created or has "
        "been destroyed or wrong name for associated window.");
  }
  std::shared_ptr<MPI_Win> version_win = it->second->GetVersionWin();
  if (!version_win) {
    return Status::PreconditionError("Cannot accuire Version Win for " + name +
                                     ". The data window for that name is found"
                                     "but the version window is not.");
  }

  std::vector<int> version_data = it->second->GetVersionMemory();
  MPI_Win_lock(MPI_LOCK_EXCLUSIVE, mpi_ctx_.rank_, MPI_MODE_NOCHECK,
                 *version_win);
  for (int position : ranks) {
    BFLOG(TRACE, mpi_ctx_.rank_)
        << "Update Win Version for rank " << position;
    version_data[position]++;
  }
  MPI_Win_sync(*version_win);
  MPI_Win_unlock(mpi_ctx_.rank_, *version_win);

  return Status::OK();
}

Status MPIController::WinVersionPutUpdate(const std::string& name,
                                          const std::vector<int>& ranks) {
  BFLOG(TRACE, mpi_ctx_.rank_) << "Update Win Version for " << name << ".";

  auto it = mpi_ctx_.named_win_map.find(name);
  if (it == mpi_ctx_.named_win_map.end()) {
    return Status::PreconditionError(
        "Cannot accquire Version Win for " + name +
        ". It may not be created or has "
        "been destroyed or wrong name for associated window.");
  }
  std::shared_ptr<MPI_Win> version_win = it->second->GetVersionWin();
  if (!version_win) {
    return Status::PreconditionError("Cannot accuire Version Win for " + name +
                                     ". The data window for that name is found"
                                     "but the version window is not.");
  }

  int one = 1;

  for (int rank : ranks) {
    BFLOG(TRACE, mpi_ctx_.rank_) << "Update Win Version for rank " << rank;
    MPI_Win_lock(MPI_LOCK_SHARED, rank, 0, *version_win);
    MPI_Accumulate(&one, 1, MPI_INT, rank, /*target_disp=*/rank, 1, MPI_INT, MPI_SUM,
                   *version_win);
    MPI_Win_unlock(rank, *version_win);
  }

  return Status::OK();
}

Status MPIController::WinVersionClear(const std::string& name) {
  BFLOG(TRACE, mpi_ctx_.rank_) << "Win Version for " << name << " is released.";
  int initial_value = 0;

  auto it = mpi_ctx_.named_win_map.find(name);
  if (it == mpi_ctx_.named_win_map.end()) {
    return Status::PreconditionError(
        "Cannot clear Version Win for " + name +
        ". It may not be created or has "
        "been destroyed or wrong name for associated window.");
  }
  std::shared_ptr<MPI_Win> version_win = it->second->GetVersionWin();
  if (!version_win) {
    return Status::PreconditionError("Cannot release Version Win for " + name +
                                     ". The data window for that name is found"
                                     "but version window is not.");
  }

  std::vector<int> version_mem = it->second->GetVersionMemory();
  MPI_Win_lock(MPI_LOCK_EXCLUSIVE, mpi_ctx_.rank_, MPI_MODE_NOCHECK,
               *version_win);
  for (int position = 0; position < version_mem.size();
       position++) {
    BFLOG(TRACE, mpi_ctx_.rank_) << "Reset Win Version for rank " << position;
    version_mem[position] = initial_value;
  }
  MPI_Win_sync(*version_win);
  MPI_Win_unlock(mpi_ctx_.rank_, *version_win);

  return Status::OK();
}

Status MPIController::GetWindowVersion(const std::string& name,
                                       std::vector<int>& versions) {
  BFLOG(TRACE, mpi_ctx_.rank_)
      << "Get Win Version for " << name << " is released.";

  auto it = mpi_ctx_.named_win_map.find(name);
  if (it == mpi_ctx_.named_win_map.end()) {
    return Status::PreconditionError(
        "Cannot get Version Win for " + name +
        ". It may not be created or has "
        "been destroyed or wrong name for associated window.");
  }

  std::vector<int> version_mem = it->second->GetVersionMemory();
  for (int i = 0; i < version_mem.size(); i++) {
    versions.push_back(version_mem[i]);
  }

  return Status::OK();
}

WinMutexGuard::WinMutexGuard(MPIController* mpi_controller,
                             const std::string& name,
                             const std::vector<int>& acquire_ranks,
                             bool is_sync)
    : mpi_controller_(mpi_controller),
      name_(name),
      acquire_ranks_(acquire_ranks),
      is_sync_(is_sync) {
  mpi_controller_->WinMutexAcquire(name, acquire_ranks_, is_sync_);
=======
Status MPIWinMutexReleaseImpl(std::shared_ptr<MPI_Win> mutex_win,
                              const std::vector<int>& release_ranks,
                              int self_rank, bool is_sync) {
  int minus_one = -1;
  // TODO(ybc) Notice the following accumulate may cause the value to be
  // negative, i.e. more release ops is called than acquire.
  if (is_sync) {
    MPI_Win_lock(MPI_LOCK_SHARED, self_rank, 0, *mutex_win);
    for (int rank : release_ranks) {
      MPI_Accumulate(&minus_one, 1, MPI_INT, self_rank, /*target_disp=*/rank, 1,
                     MPI_INT, MPI_SUM, *mutex_win);
    }
    MPI_Win_unlock(self_rank, *mutex_win);
  } else {
    for (int rank : release_ranks) {
      MPI_Win_lock(MPI_LOCK_SHARED, rank, 0, *mutex_win);
      MPI_Accumulate(&minus_one, 1, MPI_INT, rank, /*target_disp=*/self_rank, 1,
                     MPI_INT, MPI_SUM, *mutex_win);
      MPI_Win_unlock(rank, *mutex_win);
    }
  }
  return Status::OK();
}

Status MPIController::GetWinAssociatedPByNameAndRank(const std::string& name,
                                                     const int rank,
                                                     double* weight) {
  auto it = mpi_ctx_.named_win_map.find(name);
  if (it == mpi_ctx_.named_win_map.end()) {
    return Status::PreconditionError(
        "Cannot get win associated P for " + name +
        ". It may not be created or has been destroyed or wrong name for "
        "associated window.");
  }
  if (rank < 0 || rank >= mpi_ctx_.size_) {
    return Status::PreconditionError(
        "Argument Rank to retrieve win associated P should be a value between "
        "0 (inclusive) and size(exclusive).");
  }
  *weight = it->second->GetAssociatedP(rank);
  return Status::OK();
>>>>>>> e7c120e4
}

Status MPIController::SetWinAssociatedPByNameAndRank(const std::string& name,
                                                     const int rank,
                                                     double weight) {
  auto it = mpi_ctx_.named_win_map.find(name);
  if (it == mpi_ctx_.named_win_map.end()) {
    return Status::PreconditionError(
        "Cannot get win associated P for " + name +
        ". It may not be created or has been destroyed or wrong name for "
        "associated window.");
  }
  if (rank < 0 || rank >= mpi_ctx_.size_) {
    return Status::PreconditionError(
        "Argument Rank to retrieve associated P should be a value "
        "between 0 (inclusive) and size(exclusive).");
  }
  it->second->SetAssociatedP(rank, weight);
  return Status::OK();
}

}  // namespace common
}  // namespace bluefog<|MERGE_RESOLUTION|>--- conflicted
+++ resolved
@@ -708,9 +708,7 @@
     MPI_Win_unlock(target_rank, mpi_win);
     timeline_ptr->ActivityEnd(entry.tensor_name);
 
-<<<<<<< HEAD
     WinVersionPutUpdate(entry.tensor_name, mpi_ctx_.neighbor_out_ranks_);
-=======
     if (entry.win_ops_with_associated_p) {
       std::shared_ptr<MPI_Win> weight_win = win_mananger->GetPWin();
       MPI_Win_lock(MPI_LOCK_SHARED, target_rank, MPI_MODE_NOCHECK, *weight_win);
@@ -725,7 +723,6 @@
       }
       MPI_Win_unlock(target_rank, *weight_win);
     }
->>>>>>> e7c120e4
 
     if (entry.require_mutex) {
       WinMutexRelease(entry.tensor_name, {target_rank}, /*is_sync=*/false);
@@ -988,6 +985,122 @@
   return MPIWinMutexReleaseImpl(mutex_win, release_ranks, mpi_ctx_.rank_, is_sync);
 }
 
+Status MPIController::WinVersionGetUpdate(const std::string& name,
+                                          const std::vector<int>& ranks) {
+  BFLOG(TRACE, mpi_ctx_.rank_) << "Update Win Version for " << name << ".";
+
+  auto it = mpi_ctx_.named_win_map.find(name);
+  if (it == mpi_ctx_.named_win_map.end()) {
+    return Status::PreconditionError(
+        "Cannot accquire Version Win for " + name +
+        ". It may not be created or has "
+        "been destroyed or wrong name for associated window.");
+  }
+  std::shared_ptr<MPI_Win> version_win = it->second->GetVersionWin();
+  if (!version_win) {
+    return Status::PreconditionError("Cannot accuire Version Win for " + name +
+                                     ". The data window for that name is found"
+                                     "but the version window is not.");
+  }
+
+  std::vector<int> version_data = it->second->GetVersionMemory();
+  MPI_Win_lock(MPI_LOCK_EXCLUSIVE, mpi_ctx_.rank_, MPI_MODE_NOCHECK,
+                 *version_win);
+  for (int position : ranks) {
+    BFLOG(TRACE, mpi_ctx_.rank_)
+        << "Update Win Version for rank " << position;
+    version_data[position]++;
+  }
+  MPI_Win_sync(*version_win);
+  MPI_Win_unlock(mpi_ctx_.rank_, *version_win);
+
+  return Status::OK();
+}
+
+Status MPIController::WinVersionPutUpdate(const std::string& name,
+                                          const std::vector<int>& ranks) {
+  BFLOG(TRACE, mpi_ctx_.rank_) << "Update Win Version for " << name << ".";
+
+  auto it = mpi_ctx_.named_win_map.find(name);
+  if (it == mpi_ctx_.named_win_map.end()) {
+    return Status::PreconditionError(
+        "Cannot accquire Version Win for " + name +
+        ". It may not be created or has "
+        "been destroyed or wrong name for associated window.");
+  }
+  std::shared_ptr<MPI_Win> version_win = it->second->GetVersionWin();
+  if (!version_win) {
+    return Status::PreconditionError("Cannot accuire Version Win for " + name +
+                                     ". The data window for that name is found"
+                                     "but the version window is not.");
+  }
+
+  int one = 1;
+
+  for (int rank : ranks) {
+    BFLOG(TRACE, mpi_ctx_.rank_) << "Update Win Version for rank " << rank;
+    MPI_Win_lock(MPI_LOCK_SHARED, rank, 0, *version_win);
+    MPI_Accumulate(&one, 1, MPI_INT, rank, /*target_disp=*/rank, 1, MPI_INT, MPI_SUM,
+                   *version_win);
+    MPI_Win_unlock(rank, *version_win);
+  }
+
+  return Status::OK();
+}
+
+Status MPIController::WinVersionClear(const std::string& name) {
+  BFLOG(TRACE, mpi_ctx_.rank_) << "Win Version for " << name << " is released.";
+  int initial_value = 0;
+
+  auto it = mpi_ctx_.named_win_map.find(name);
+  if (it == mpi_ctx_.named_win_map.end()) {
+    return Status::PreconditionError(
+        "Cannot clear Version Win for " + name +
+        ". It may not be created or has "
+        "been destroyed or wrong name for associated window.");
+  }
+  std::shared_ptr<MPI_Win> version_win = it->second->GetVersionWin();
+  if (!version_win) {
+    return Status::PreconditionError("Cannot release Version Win for " + name +
+                                     ". The data window for that name is found"
+                                     "but version window is not.");
+  }
+
+  std::vector<int> version_mem = it->second->GetVersionMemory();
+  MPI_Win_lock(MPI_LOCK_EXCLUSIVE, mpi_ctx_.rank_, MPI_MODE_NOCHECK,
+               *version_win);
+  for (int position = 0; position < version_mem.size();
+       position++) {
+    BFLOG(TRACE, mpi_ctx_.rank_) << "Reset Win Version for rank " << position;
+    version_mem[position] = initial_value;
+  }
+  MPI_Win_sync(*version_win);
+  MPI_Win_unlock(mpi_ctx_.rank_, *version_win);
+
+  return Status::OK();
+}
+
+Status MPIController::GetWindowVersion(const std::string& name,
+                                       std::vector<int>& versions) {
+  BFLOG(TRACE, mpi_ctx_.rank_)
+      << "Get Win Version for " << name << " is released.";
+
+  auto it = mpi_ctx_.named_win_map.find(name);
+  if (it == mpi_ctx_.named_win_map.end()) {
+    return Status::PreconditionError(
+        "Cannot get Version Win for " + name +
+        ". It may not be created or has "
+        "been destroyed or wrong name for associated window.");
+  }
+
+  std::vector<int> version_mem = it->second->GetVersionMemory();
+  for (int i = 0; i < version_mem.size(); i++) {
+    versions.push_back(version_mem[i]);
+  }
+
+  return Status::OK();
+}
+
 // Extracted from book "Using Advanced MPI" Section 4.5
 Status MPIWinMutexAcquireImpl(std::shared_ptr<MPI_Win> mutex_win,
                               const std::vector<int>& acquire_ranks,
@@ -1036,133 +1149,6 @@
   return Status::OK();
 }
 
-<<<<<<< HEAD
-Status MPIController::WinVersionGetUpdate(const std::string& name,
-                                          const std::vector<int>& ranks) {
-  BFLOG(TRACE, mpi_ctx_.rank_) << "Update Win Version for " << name << ".";
-
-  auto it = mpi_ctx_.named_win_map.find(name);
-  if (it == mpi_ctx_.named_win_map.end()) {
-    return Status::PreconditionError(
-        "Cannot accquire Version Win for " + name +
-        ". It may not be created or has "
-        "been destroyed or wrong name for associated window.");
-  }
-  std::shared_ptr<MPI_Win> version_win = it->second->GetVersionWin();
-  if (!version_win) {
-    return Status::PreconditionError("Cannot accuire Version Win for " + name +
-                                     ". The data window for that name is found"
-                                     "but the version window is not.");
-  }
-
-  std::vector<int> version_data = it->second->GetVersionMemory();
-  MPI_Win_lock(MPI_LOCK_EXCLUSIVE, mpi_ctx_.rank_, MPI_MODE_NOCHECK,
-                 *version_win);
-  for (int position : ranks) {
-    BFLOG(TRACE, mpi_ctx_.rank_)
-        << "Update Win Version for rank " << position;
-    version_data[position]++;
-  }
-  MPI_Win_sync(*version_win);
-  MPI_Win_unlock(mpi_ctx_.rank_, *version_win);
-
-  return Status::OK();
-}
-
-Status MPIController::WinVersionPutUpdate(const std::string& name,
-                                          const std::vector<int>& ranks) {
-  BFLOG(TRACE, mpi_ctx_.rank_) << "Update Win Version for " << name << ".";
-
-  auto it = mpi_ctx_.named_win_map.find(name);
-  if (it == mpi_ctx_.named_win_map.end()) {
-    return Status::PreconditionError(
-        "Cannot accquire Version Win for " + name +
-        ". It may not be created or has "
-        "been destroyed or wrong name for associated window.");
-  }
-  std::shared_ptr<MPI_Win> version_win = it->second->GetVersionWin();
-  if (!version_win) {
-    return Status::PreconditionError("Cannot accuire Version Win for " + name +
-                                     ". The data window for that name is found"
-                                     "but the version window is not.");
-  }
-
-  int one = 1;
-
-  for (int rank : ranks) {
-    BFLOG(TRACE, mpi_ctx_.rank_) << "Update Win Version for rank " << rank;
-    MPI_Win_lock(MPI_LOCK_SHARED, rank, 0, *version_win);
-    MPI_Accumulate(&one, 1, MPI_INT, rank, /*target_disp=*/rank, 1, MPI_INT, MPI_SUM,
-                   *version_win);
-    MPI_Win_unlock(rank, *version_win);
-  }
-
-  return Status::OK();
-}
-
-Status MPIController::WinVersionClear(const std::string& name) {
-  BFLOG(TRACE, mpi_ctx_.rank_) << "Win Version for " << name << " is released.";
-  int initial_value = 0;
-
-  auto it = mpi_ctx_.named_win_map.find(name);
-  if (it == mpi_ctx_.named_win_map.end()) {
-    return Status::PreconditionError(
-        "Cannot clear Version Win for " + name +
-        ". It may not be created or has "
-        "been destroyed or wrong name for associated window.");
-  }
-  std::shared_ptr<MPI_Win> version_win = it->second->GetVersionWin();
-  if (!version_win) {
-    return Status::PreconditionError("Cannot release Version Win for " + name +
-                                     ". The data window for that name is found"
-                                     "but version window is not.");
-  }
-
-  std::vector<int> version_mem = it->second->GetVersionMemory();
-  MPI_Win_lock(MPI_LOCK_EXCLUSIVE, mpi_ctx_.rank_, MPI_MODE_NOCHECK,
-               *version_win);
-  for (int position = 0; position < version_mem.size();
-       position++) {
-    BFLOG(TRACE, mpi_ctx_.rank_) << "Reset Win Version for rank " << position;
-    version_mem[position] = initial_value;
-  }
-  MPI_Win_sync(*version_win);
-  MPI_Win_unlock(mpi_ctx_.rank_, *version_win);
-
-  return Status::OK();
-}
-
-Status MPIController::GetWindowVersion(const std::string& name,
-                                       std::vector<int>& versions) {
-  BFLOG(TRACE, mpi_ctx_.rank_)
-      << "Get Win Version for " << name << " is released.";
-
-  auto it = mpi_ctx_.named_win_map.find(name);
-  if (it == mpi_ctx_.named_win_map.end()) {
-    return Status::PreconditionError(
-        "Cannot get Version Win for " + name +
-        ". It may not be created or has "
-        "been destroyed or wrong name for associated window.");
-  }
-
-  std::vector<int> version_mem = it->second->GetVersionMemory();
-  for (int i = 0; i < version_mem.size(); i++) {
-    versions.push_back(version_mem[i]);
-  }
-
-  return Status::OK();
-}
-
-WinMutexGuard::WinMutexGuard(MPIController* mpi_controller,
-                             const std::string& name,
-                             const std::vector<int>& acquire_ranks,
-                             bool is_sync)
-    : mpi_controller_(mpi_controller),
-      name_(name),
-      acquire_ranks_(acquire_ranks),
-      is_sync_(is_sync) {
-  mpi_controller_->WinMutexAcquire(name, acquire_ranks_, is_sync_);
-=======
 Status MPIWinMutexReleaseImpl(std::shared_ptr<MPI_Win> mutex_win,
                               const std::vector<int>& release_ranks,
                               int self_rank, bool is_sync) {
@@ -1204,7 +1190,6 @@
   }
   *weight = it->second->GetAssociatedP(rank);
   return Status::OK();
->>>>>>> e7c120e4
 }
 
 Status MPIController::SetWinAssociatedPByNameAndRank(const std::string& name,
