// Modifications copyright (C) 2020 Bluefog Team. All Rights Reserved.
// Copyright 2019 Uber Technologies, Inc. All Rights Reserved.
//
// Licensed under the Apache License, Version 2.0 (the "License");
// you may not use this file except in compliance with the License.
// You may obtain a copy of the License at
//
//     http://www.apache.org/licenses/LICENSE-2.0
//
// Unless required by applicable law or agreed to in writing, software
// distributed under the License is distributed on an "AS IS" BASIS,
// WITHOUT WARRANTIES OR CONDITIONS OF ANY KIND, either express or implied.
// See the License for the specific language governing permissions and
// limitations under the License.
// ==============================================================================

#include "mpi_controller.h"

#if HAVE_CUDA
#include "cuda_runtime.h"
#endif

#include <algorithm>
#include <cassert>
#include <cstring>
#include <thread>

#include "cuda_util.h"
#include "operations.h"
#include "timeline.h"

namespace bluefog {
namespace common {

namespace {

template <typename T, typename TS>
void ScaleBufferCPUImpl(T* buffer, int64_t num_elements, TS scale_factor) {
  for (int64_t i = 0; i < num_elements; ++i) {
    buffer[i] = buffer[i] * scale_factor;
  }
}

void ScaleCPUBuffer(double scale_factor, void* weighted_fused_input_data,
                 int64_t num_elements, DataType dtype) {
  switch (dtype) {
    // TODO(hhb): FLOAT16 support
    case DataType::BLUEFOG_FLOAT32:
      ScaleBufferCPUImpl((float*) weighted_fused_input_data, num_elements, (float) scale_factor);
      break;
    case DataType::BLUEFOG_FLOAT64:
      ScaleBufferCPUImpl((double*) weighted_fused_input_data, num_elements, scale_factor);
      break;
    default:
      throw std::logic_error("Type " + DataType_Name(dtype) +
                             " not supported by ScaleBufferCPUImpl.");
  }
}

}

// It may be because the win_create is called at different
// threads from the win_put, win_get, etc. After moving win_create into
// communicaiton thread, it resolved. (works in Openmpi=4.0.2 and MPICH).
// Due to unclear reason that mpi_put/get/accumlate under the
// mpi_lock epoch cannot send too long vector in one time, we
// define this number as the maximum size of win_ops can send.
static const char* BLUEFOG_MAX_WIN_SENT =
    std::getenv("BLUEFOG_MAX_WIN_SENT_LENGTH");
static const int MAX_WIN_SENT =
    BLUEFOG_MAX_WIN_SENT == nullptr
        ? 1000
        : std::strtol(BLUEFOG_MAX_WIN_SENT, nullptr, 10);

// MPIController
void MPIController::Initialize() {
  // Check if multi-thread is supported.
  int provided;
  MPI_Query_thread(&provided);
  mpi_threads_supported_ = (provided == MPI_THREAD_MULTIPLE);

  // Get MPI rank to determine if we are rank zero.
  MPI_Comm_rank(mpi_ctx_.mpi_comm, &mpi_ctx_.rank_);

  // Get MPI size to determine how many tensors to wait for before reducing.
  MPI_Comm_size(mpi_ctx_.mpi_comm, &mpi_ctx_.size_);

  // Determine local rank by querying the local communicator.
  MPI_Comm_rank(mpi_ctx_.local_comm, &mpi_ctx_.local_rank_);
  MPI_Comm_size(mpi_ctx_.local_comm, &mpi_ctx_.local_size_);
  mpi_ctx_.local_comm_ranks_ = std::vector<int>((size_t)mpi_ctx_.local_size_);
  mpi_ctx_.local_comm_ranks_[mpi_ctx_.local_rank_] = mpi_ctx_.rank_;

  // Get cross-node rank and size in case of hierarchical allreduce.
  MPI_Comm_rank(mpi_ctx_.cross_comm, &mpi_ctx_.cross_rank_);
  MPI_Comm_size(mpi_ctx_.cross_comm, &mpi_ctx_.cross_size_);

  // Determine if cluster is homogeneous, i.e., if every node has the same
  // local_size
  auto local_sizes = std::vector<int>(mpi_ctx_.size_);
  MPI_Allgather(&mpi_ctx_.local_size_, 1, MPI_INT, local_sizes.data(), 1, MPI_INT,
                mpi_ctx_.mpi_comm);

  mpi_ctx_.is_homogeneous_ = true;
  for (int i = 0; i < mpi_ctx_.size_; ++i) {
    if (local_sizes[i] != mpi_ctx_.local_size_) {
      mpi_ctx_.is_homogeneous_ = false;
      break;
    }
    // also require the rank is continuous
    if (mpi_ctx_.rank_ % local_sizes[i] != mpi_ctx_.local_rank_) {
      mpi_ctx_.is_homogeneous_ = false;
      break;
    }
  }
  BFLOG(TRACE) << "Running environment " << (mpi_ctx_.is_homogeneous_ ? "is" : "is NOT")
               << " homogeneous (i.e. same local size on each machine)";
  if (!mpi_ctx_.is_homogeneous_) {
    BFLOG(WARNING)
        << "Running environment is not homogeneous (i.e. same local size on "
           "each machine), which may disable some functionality or degrade "
           "performance.";
  }

  BFLOG(DEBUG) << "MPI controller initialized.";
}

int MPIController::GetTypeSize(DataType dtype) {
  return mpi_ctx_.GetMPITypeSize(dtype);
}

void MPIController::Allgather(TensorTableEntry& entry) {
  int* recvcounts = new int[mpi_ctx_.size_];
  int* displcmnts = new int[mpi_ctx_.size_];
  Status status = mpi_ctx_.AllocateOutput(entry, recvcounts, Communicator::GLOBAL);
  mpi_ctx_.SetDisplacements(recvcounts, displcmnts, Communicator::GLOBAL);
  if (!status.ok()) {
    delete[] recvcounts;
    delete[] displcmnts;
    entry.callback(status);
    return;
  }

  const void* sendbuf = entry.tensor->data();
  int num_elements = entry.tensor->shape().num_elements();
  void* buffer_data = (void*)entry.output->data();

  // We need to explicitly set the device here.
  with_device device_guard(entry.device);

  int ret_code = MPI_Allgatherv(
      sendbuf, num_elements, mpi_ctx_.GetMPIDataType(entry.tensor), buffer_data,
      recvcounts, displcmnts, mpi_ctx_.GetMPIDataType(entry.output),
      mpi_ctx_.GetMPICommunicator(Communicator::GLOBAL));
  if (ret_code != MPI_SUCCESS) {
    throw std::runtime_error(
        "MPI_Allgather failed, see MPI output for details.");
  }
  delete[] recvcounts;
  delete[] displcmnts;

  entry.callback(Status::OK());
}

void MPIController::Allreduce(TensorTableEntry& entry) {
  const void* sendbuf = entry.tensor->data() == entry.output->data()
                            ? MPI_IN_PLACE
                            : entry.tensor->data();
  void* buffer_data = (void*)entry.output->data();
  int num_elements = entry.tensor->shape().num_elements();

  // Here is_hierarchical == true means local allreduce.
  auto communicator_type =
      entry.is_hierarchical ? Communicator::LOCAL : Communicator::GLOBAL;

  // We need to explicitly set the device here.
  with_device device_guard(entry.device);
  int ret_code = MPI_Allreduce(sendbuf, buffer_data, num_elements,
                               mpi_ctx_.GetMPIDataType(entry.tensor),
                               mpi_ctx_.GetMPISumOp(entry.tensor->dtype()),
                               mpi_ctx_.GetMPICommunicator(communicator_type));
  if (ret_code != MPI_SUCCESS) {
    throw std::runtime_error(
        "MPI_AllReduce failed, see MPI output for details.");
  }
  entry.callback(Status::OK());
}

void MPIController::Broadcast(TensorTableEntry& entry) {
  const int root_rank = entry.root_rank;
  // On root rank, MPI_Bcast sends data, on other ranks it receives data.
  void* data_ptr;
  if (mpi_ctx_.rank_ == root_rank) {
    data_ptr = (void*)entry.tensor->data();
  } else {
    data_ptr = (void*)entry.output->data();
  }
  int num_elements = entry.tensor->shape().num_elements();

  // We need to explicitly set the device here.
  with_device device_guard(entry.device);
  int ret_code =
      MPI_Bcast(data_ptr, num_elements, mpi_ctx_.GetMPIDataType(entry.tensor),
                root_rank, mpi_ctx_.GetMPICommunicator(Communicator::GLOBAL));
  if (ret_code != MPI_SUCCESS) {
    throw std::runtime_error("MPI_Bcast failed, see MPI output for details.");
  }
  entry.callback(Status::OK());
}

int MPIController::SetTopology(int indegree, const int* sources, int outdegree,
                               const int* destinations) {
  mpi_ctx_.ResetTopoSetup();
  int res_build_graph =
      mpi_ctx_.BuildGraphComm(indegree, sources, outdegree, destinations);
  if (res_build_graph == -1) return -1;
  mpi_ctx_.SetTopoSetup();

  // Get neighbor in/out size and ranks.
  int unused_neighbor_is_weighted_ = -1;
  MPI_Dist_graph_neighbors_count(mpi_ctx_.graph_comm, &mpi_ctx_.neighbor_indgree_,
                                 &mpi_ctx_.neighbor_outdgree_,
                                 &unused_neighbor_is_weighted_);

  // Clear the previous neighbor_in_ranks_ is necessary because we might
  // change the topology.
  mpi_ctx_.neighbor_in_ranks_.clear();
  mpi_ctx_.neighbor_in_ranks_.reserve(indegree);
  for (int i = 0; i < indegree; i++) {
    mpi_ctx_.neighbor_in_ranks_.push_back(sources[i]);
  }

  mpi_ctx_.neighbor_out_ranks_.clear();
  mpi_ctx_.neighbor_out_ranks_.reserve(outdegree);
  for (int i = 0; i < outdegree; i++) {
    mpi_ctx_.neighbor_out_ranks_.push_back(destinations[i]);
  }
  mpi_ctx_.DisableTopoWeights();  // Topology weights are always set at
                                  // SetTopologyWeights.
  return 1;
}

int MPIController::SetTopologyWeights(int indegree, const int* sources,
                                      double self_weight, const double* neighbor_weights) {
  // We assume when this function is called, the base topology has already
  // been set. Here the neighbor_weights specifies the weights from the sources.
  if (!mpi_ctx_.IsTopoSetup()) {
    return -1;
  }
  mpi_ctx_.self_weight_ = self_weight;
  for (int i = 0; i < indegree; i++) {
    mpi_ctx_.neighbor_weights_[sources[i]] = neighbor_weights[i];
  }
  mpi_ctx_.EnableTopoWeights();
  return 1;
}

int MPIController::LoadTopology(int* indegree, int*& sources, int* outdegree,
                                int*& destinations) {
  *indegree = mpi_ctx_.neighbor_in_ranks_.size();
  sources = &mpi_ctx_.neighbor_in_ranks_[0];
  *outdegree = mpi_ctx_.neighbor_out_ranks_.size();
  destinations = &mpi_ctx_.neighbor_out_ranks_[0];
  return 1;
}

int MPIController::LoadTopologyWeights(
    double& self_weight,
    const std::unordered_map<int, double>*& neighbor_weights) {
  if (!mpi_ctx_.IsWeighted()) {
    return 0;
  }
  self_weight = mpi_ctx_.self_weight_;
  neighbor_weights = &mpi_ctx_.neighbor_weights_;
  return 1;
}

void MPIController::NeighborAllgather(TensorTableEntry& entry) {
  int* recvcounts;
  int* displcmnts;
  Status status;
  Timeline* timeline_ptr;
  Status timeline_status = GetBluefogTimeline(timeline_ptr);

  if (!entry.dynamic_neighbors_enabled) {
    if (!mpi_ctx_.IsTopoSetup()) {
      throw std::runtime_error("Topology of MPI has not been set yet.");
    }
    recvcounts = new int[mpi_ctx_.neighbor_indgree_];
    displcmnts = new int[mpi_ctx_.neighbor_indgree_];
    status = mpi_ctx_.AllocateOutput(entry, recvcounts, Communicator::GRAPH);
  } else {
    bool is_topo_check_fail = CheckNeighborSendRecvPattern(
        mpi_ctx_.size_, entry, timeline_ptr,
        mpi_ctx_.GetMPICommunicator(Communicator::GLOBAL));

    if (is_topo_check_fail) {
      entry.callback(Status::InvalidArgument(
          "Src and dst neighbor ranks do not match"));
      return;
    }
    recvcounts = new int[entry.recv_neighbors->size()];
    displcmnts = new int[entry.recv_neighbors->size()];
    status = mpi_ctx_.AllocateOutput(entry, recvcounts, Communicator::DYNAMIC,
                                     entry.send_neighbors.get(),
                                     entry.recv_neighbors.get());
  }
  if (!status.ok()) {
    delete[] recvcounts;
    delete[] displcmnts;
    timeline_ptr->ActivityStart(entry.tensor_name, "CALLBACK");
    entry.callback(status);
    timeline_ptr->ActivityEnd(entry.tensor_name);
    return;
  }

  if (!entry.dynamic_neighbors_enabled) {
    mpi_ctx_.SetDisplacements(recvcounts, displcmnts, Communicator::GRAPH);
  } else {
    mpi_ctx_.SetDisplacements(recvcounts, displcmnts, Communicator::DYNAMIC,
                              /*source_neighbor_cnt=*/entry.recv_neighbors->size());
  }

  const void* sendbuf = entry.tensor->data();
  int num_elements = entry.tensor->shape().num_elements();
  void* buffer_data = (void*)entry.output->data();

  // We need to explicitly set the device here.
  with_device device_guard(entry.device);

  timeline_ptr->ActivityStart(entry.tensor_name, "COMMUNICATE");
  if (!entry.dynamic_neighbors_enabled) {
    // Pitfall: mpi_neighbor_allgather do not include itself.
    int ret_code = MPI_Neighbor_allgatherv(
        sendbuf, num_elements, mpi_ctx_.GetMPIDataType(entry.tensor),
        buffer_data, recvcounts, displcmnts,
        mpi_ctx_.GetMPIDataType(entry.output),
        mpi_ctx_.GetMPICommunicator(Communicator::GRAPH));
    if (ret_code != MPI_SUCCESS) {
      throw std::runtime_error(
          "MPI_Neighbor_allgather failed, see MPI output for details.");
    }
  } else {
    std::string error_message =
        mpi_ctx_.NeighborValueExchangeWithVaryingElements(
            sendbuf, buffer_data, num_elements, recvcounts, displcmnts,
            entry.tensor->dtype(), entry.send_neighbors.get(), entry.recv_neighbors.get());
    if (error_message != "") {
      throw std::runtime_error(error_message);
    }
  }
  delete[] recvcounts;
  delete[] displcmnts;
  timeline_ptr->ActivityEnd(entry.tensor_name);

  timeline_ptr->ActivityStart(entry.tensor_name, "CALLBACK");
  entry.callback(Status::OK());
  timeline_ptr->ActivityEnd(entry.tensor_name);
}

// Function to check if the sending and receiving neighbors match in the topology.
bool CheckNeighborSendRecvPattern(
  const std::vector<int>* send_neighbors, const std::vector<int>* recv_neighbors,
  const std::string& tensor_name, int size, Timeline* timeline_ptr, const MPI_Comm& comm) {
  bool res = false;
  timeline_ptr->ActivityStart(tensor_name, "NEGOTIATION");
  // Put all the send and recv neighbors in a single vector, and obtain a send
  // matrix and a recv matrix through MPI_Allgather.
  bool* send_check_buf = new bool[2 * size];
  std::fill_n(send_check_buf, 2 * size, false);
  bool* recv_check_buf = new bool[2 * size * size];
  for (int send_rank : *(send_neighbors))
    send_check_buf[send_rank] = true;
  for (int recv_rank : *(recv_neighbors))
    send_check_buf[size + recv_rank] = true;
  int ret_code = MPI_Allgather(send_check_buf, size * 2, MPI_C_BOOL,
                               recv_check_buf, size * 2, MPI_C_BOOL, comm);
  if (ret_code != MPI_SUCCESS) {
    throw std::runtime_error(
        "MPI_Allgather (for dynamic neighbor_allreduce negotiation) failed, "
        "see MPI output for details.");
  }
  // This checks that send matrix and transposed recv matrix should be the
  // same. If same, the topology is good to go. If not, there is mismatch edge
  // to be fixed.
  auto GetSendIndex = [size](int i, int j) -> int { return 2*size*i+j; };
  auto GetRecvIndex = [size](int i, int j) -> int { return 2*size*i+j+size; };
  for (int i = 0; i < size; ++i) {
    if (res) break;
    for (int j = 0; j < size; ++j) {
      if (recv_check_buf[GetSendIndex(i, j)] !=
          recv_check_buf[GetRecvIndex(j, i)]) {
        res = true;
        break;
      }
    }
  }
  delete [] send_check_buf;
  delete [] recv_check_buf;
  timeline_ptr->ActivityEnd(tensor_name);
  return res;
}

void MPIController::NeighborAllreduce(TensorTableEntry& entry) {
  const void* sendbuf = entry.tensor->data();
  int num_elements = entry.tensor->shape().num_elements();

  Timeline* timeline_ptr;
  Status timeline_status = GetBluefogTimeline(timeline_ptr);

  // MPI have no neighbor_allreduce API. So we will utilize neighbor_allgather.
  // Allgather output will have shape of:
  // (sum of first dimension of every tensor) x (tensor slice shape).
  // For allreduce, the first dimension of every tensor should be the same.
  // Assume the memory has already been allocated at python side.
  void* buffer_data = (void*)entry.output->data();

  // We need to explicitly set the device here.
  with_device device_guard(entry.device);

  // If only partial sending is enabled, the following code block checks whether the sending
  // and recieving neighbors match each other when enable_topo_check is set to be True.
  bool is_topo_check_fail = false;
  if (entry.enable_topo_check && entry.dynamic_neighbors_enabled) {
    if (entry.is_hierarchical) {
      // TODO: support check.
      BFLOG(INFO) << "Request to check topology for hierarchical neighbor "
                  << "allreduce ops but it is not supported yet.";
    }
    is_topo_check_fail = CheckNeighborSendRecvPattern(
        entry.send_neighbors.get(), entry.recv_neighbors.get(), entry.tensor_name,
        mpi_ctx_.size_, timeline_ptr, mpi_ctx_.GetMPICommunicator(Communicator::GLOBAL));
  }

  if (is_topo_check_fail) {
    entry.callback(Status::InvalidArgument(
        "Src(recv from) and dst(send to) neighbor ranks do not match"));
    return;
  }

  timeline_ptr->ActivityStart(entry.tensor_name, "COMMUNICATE");
  // Pitfall: Our neighbor_allreduce include itself, while
  // mpi_neighbor_allgather do not! Because for saving the communication there
  // is no need to transfer the local info again. However, for computation view,
  // including itself is more intuitive.
  std::string error_message = "";

  if (!entry.is_hierarchical) {
    if (!entry.dynamic_neighbors_enabled) {
      int ret_code = MPI_Neighbor_allgather(
          sendbuf, num_elements, mpi_ctx_.GetMPIDataType(entry.tensor),
          buffer_data, num_elements, mpi_ctx_.GetMPIDataType(entry.output),
          mpi_ctx_.GetMPICommunicator(Communicator::GRAPH));
      if (ret_code != MPI_SUCCESS) {
        throw std::runtime_error(
            "MPI_Neighbor_allreduce (through neighbor_allgather) failed, see "
            "MPI "
            "output for details.");
      }
    } else {
<<<<<<< HEAD
      int nsend = entry.send_neighbors->size();
      int nrecv = entry.recv_neighbors->size();
      std::vector<MPI_Request> requests(nsend + nrecv);
      std::vector<MPI_Status> statuses(nsend + nrecv);
      int element_size = mpi_ctx_.GetMPITypeSize(entry.output->dtype());
      for (int i = 0; i < nrecv; ++i) {
        void* recvbuf = (void*)(static_cast<const char*>(entry.output->data()) +
                                num_elements * i * element_size);
        int ret_code = MPI_Irecv(
            recvbuf, num_elements, mpi_ctx_.GetMPIDataType(entry.output),
            entry.recv_neighbors->at(i),
            mpi_ctx_.rank_ + entry.recv_neighbors->at(i),
            mpi_ctx_.GetMPICommunicator(Communicator::GRAPH),
            &requests[i + nsend]);
        if (ret_code != MPI_SUCCESS) {
          throw std::runtime_error(
              "MPI_Irecv (for dynamic neighbor_allreduce) failed, see MPI "
              "output for details.");
        }
      }

      std::vector<std::unique_ptr<common::Tensor>> weighted_tensors;
      // Ensure the lifecycle of the weighted tensors are alive after communication.

      if (entry.dst_weighting_enabled) {
        for (int i = 0; i < nsend; ++i) {
          int ret_code;
          auto weighted_tensor_ptr = entry.tensor->data_weight(entry.send_weights->at(i));
          weighted_tensors.push_back(std::move(weighted_tensor_ptr));
          //TODO(hhb): Temporary Solution for Ready Event Issue with data_weight
          std::this_thread::sleep_for(std::chrono::microseconds(100));
          ret_code = MPI_Isend(
              weighted_tensors[i].get()->data(), num_elements, mpi_ctx_.GetMPIDataType(entry.tensor),
              entry.send_neighbors->at(i),
              mpi_ctx_.rank_ + entry.send_neighbors->at(i),
              mpi_ctx_.GetMPICommunicator(Communicator::GRAPH), &requests[i]);
          if (ret_code != MPI_SUCCESS) {
            throw std::runtime_error(
                "MPI_Isend (for dynamic neighbor_allreduce) failed, see MPI "
                "output for details.");
          }
        }
      } else {
        for (int i = 0; i < nsend; ++i) {
          int ret_code = MPI_Isend(
              sendbuf, num_elements, mpi_ctx_.GetMPIDataType(entry.tensor),
              entry.send_neighbors->at(i),
              mpi_ctx_.rank_ + entry.send_neighbors->at(i),
              mpi_ctx_.GetMPICommunicator(Communicator::GRAPH), &requests[i]);
          if (ret_code != MPI_SUCCESS) {
            throw std::runtime_error(
                "MPI_Isend (for dynamic neighbor_allreduce) failed, see MPI "
                "output for details.");
          }
        }
      }

      MPI_Waitall(nsend + nrecv, requests.data(), statuses.data());
      error_message =
          GenerateNeighborAllreduceErrorMessage(statuses, nsend, nrecv);
=======
      error_message = mpi_ctx_.NeighborValueExchangeWithConstantElements(
        sendbuf, (void *)entry.output->data(), num_elements, entry.output->dtype(),
        entry.send_neighbors.get(), entry.recv_neighbors.get()
      );
>>>>>>> 3d606f77
    }
  } else {
    if (entry.send_neighbors->empty()) {
      throw std::runtime_error(
          "Under hierarchical neighbor_allreduce, argument "
          "send_machine_neighbors should not be empty.");
    }
    if (mpi_ctx_.local_size_ < 2) {
      throw std::runtime_error(
          "Local size is smaller than 2, in this case, you should use "
          "neighbor_allreduce instead of hierarchical_neighbor_allreduce.");
    }
    // 1. In-place allreduce
    MPI_Allreduce(MPI_IN_PLACE, (void*)sendbuf, num_elements,
                  mpi_ctx_.GetMPIDataType(entry.tensor), MPI_SUM,
                  mpi_ctx_.GetMPICommunicator(Communicator::LOCAL));
    // 2. Local_rank = 0 do the neighbor all with other machines local_rank=0.
    if (mpi_ctx_.local_rank_ == 0) {
      error_message = mpi_ctx_.NeighborValueExchangeWithConstantElements(
        sendbuf, (void *)entry.output->data(), num_elements, entry.output->dtype(),
        entry.send_neighbors.get(), entry.recv_neighbors.get()
      );
    } else {
      // Do nothing here.
    }
    // 3. Broadcast recv data from local rank = 0 to other local ranks.
    int recv_num_elements = num_elements * entry.recv_neighbors->size();
    MPI_Bcast(buffer_data, recv_num_elements,
              mpi_ctx_.GetMPIDataType(entry.output), 0,
              mpi_ctx_.GetMPICommunicator(Communicator::LOCAL));
  }
  timeline_ptr->ActivityEnd(entry.tensor_name);

  timeline_ptr->ActivityStart(entry.tensor_name, "COMPUTE_AVERAGE");
  if (error_message != "") {
    entry.callback(Status::UnknownError(error_message));
  } else { 
    entry.callback(Status::OK());
  }
  timeline_ptr->ActivityEnd(entry.tensor_name);
}

void MPIController::Allreduce(std::vector<TensorTableEntry>& entries) {
  auto& first_entry = entries[0];
  with_device device_guard(first_entry.device);

  void* buffer_data;
  size_t buffer_len = 0;
  int64_t num_elements = 0;
  for (auto& e : entries) {
    num_elements += e.tensor->shape().num_elements();
  }
  Timeline* timeline_ptr;
  GetBluefogTimeline(timeline_ptr);

  timeline_ptr->ActivityStartAll(entries, "MEMCPY_IN_FUSION_BUFFER");
  MemcpyInFusionBuffer(entries, buffer_data, buffer_len);
  timeline_ptr->ActivityEndAll(entries);

  timeline_ptr->ActivityStartAll(entries, "COMMUNICATE");
  // Here is_hierarchical == true means local allreduce.
  auto communicator_type =
      first_entry.is_hierarchical ? Communicator::LOCAL : Communicator::GLOBAL;
  int ret_code =
      MPI_Allreduce(MPI_IN_PLACE, buffer_data, num_elements,
                    mpi_ctx_.GetMPIDataType(first_entry.tensor),
                    mpi_ctx_.GetMPISumOp(first_entry.tensor->dtype()),
                    mpi_ctx_.GetMPICommunicator(communicator_type));
  if (ret_code != MPI_SUCCESS) {
    throw std::runtime_error(
        "MPI_AllReduce failed, see MPI output for details.");
  }
  timeline_ptr->ActivityEndAll(entries);

  timeline_ptr->ActivityStartAll(entries, "MEMCPY_OUT_FUSION_BUFFER");
  MemcpyOutFusionBuffer(buffer_data, entries);
  timeline_ptr->ActivityEndAll(entries);

  for (auto& e : entries) {
    e.callback(Status::OK());
  }
}

// TODO: reuse the code of NeighborAllreduce without fusion.
void MPIController::NeighborAllreduce(std::vector<TensorTableEntry>& entries) {
  auto& first_entry = entries[0];
  with_device device_guard(first_entry.device);

  void* buffer_data;
  size_t buffer_len = 0;
  int64_t num_elements = 0;
  for (auto& e : entries) {
    num_elements += e.tensor->shape().num_elements();
  }
  int element_size = mpi_ctx_.GetMPITypeSize(first_entry.tensor->dtype());
  Timeline* timeline_ptr;
  GetBluefogTimeline(timeline_ptr);

  // If only partial sending is enabled, the following code block checks whether
  // the sending and recieving neighbors match each other when enable_topo_check
  // is set to be True.
  bool is_topo_check_fail = false;
  if (first_entry.enable_topo_check && first_entry.dynamic_neighbors_enabled) {
    if (first_entry.is_hierarchical) {
      // TODO: support check.
      BFLOG(INFO) << "Request to check topology for hierarchical neighbor "
                  << "allreduce ops but it is not supported yet.";
    }
    is_topo_check_fail = CheckNeighborSendRecvPattern(
        first_entry.send_neighbors.get(), first_entry.recv_neighbors.get(), first_entry.tensor_name,
        mpi_ctx_.size_, timeline_ptr, mpi_ctx_.GetMPICommunicator(Communicator::GLOBAL));
  }

  if (is_topo_check_fail) {
    for (auto& entry : entries) {
      entry.callback(Status::InvalidArgument(
          "Send and recv neighbors dont' match in neighbor "
          "allreduce with partial send/recv request."));
    }
    return;
  }

  timeline_ptr->ActivityStartAll(entries, "MEMCPY_IN_FUSION_BUFFER");
  MemcpyInFusionBuffer(entries, buffer_data, buffer_len);
  timeline_ptr->ActivityEndAll(entries);
  const void* fused_input_data = buffer_data;

  const void* weighted_fused_input_data = nullptr;
  if (first_entry.dst_weighting_enabled) {
    // Generate weighted data fusion for sending
    timeline_ptr->ActivityStartAll(entries, "MEMCPY_IN_WEIGHT_FUSION_BUFFER");
    void* weight_buffer_data;
    MemcpyInWeightFusionBuffer(weight_buffer_data, first_entry.send_neighbors->size(),
                               fused_input_data, num_elements, element_size,
                               first_entry.context, first_entry.device);
    int64_t offset = 0;
    for (size_t i = 0; i < first_entry.send_neighbors->size(); ++i) {
      double dst_weight = first_entry.send_weights->at(i);
      void* weight_buffer_data_offset = (uint8_t*)weight_buffer_data + offset;
      if (first_entry.device == CPU_DEVICE_ID) {
        ScaleCPUBuffer(dst_weight, weight_buffer_data_offset, num_elements,
                       first_entry.tensor->dtype());
      } else {
#if HAVE_CUDA
        // CUDA Weighting
#endif
      }
      offset += num_elements * element_size;
    }
    weighted_fused_input_data = weight_buffer_data;
    timeline_ptr->ActivityEndAll(entries);
  }

  // Unlike allreduce, the storage for neighbor_allreduce in fusion buffer
  // is like [t_1, t_2 | t_1_n1, t_2_n1, t_1_n2, t_2_n2].
  // Here t_1 and t_2  means self tensor 1 and 2 and _n1 and _n2 means the
  // recieving tensors for neighbor 1 and 2;
  // Hence, we need to offset the buffer data to location for neighbors.
  buffer_data = (uint8_t*)buffer_data + num_elements * element_size;

  timeline_ptr->ActivityStartAll(entries, "COMMUNICATE");
  // Pitfall: Our neighbor_allreduce include itself, while
  // mpi_neighbor_allgather do not! Because for saving the communication there
  // is no need to transfer the local info again. However, for computation view,
  // including itself is more intuitive.
  std::string error_message = "";

  if (!first_entry.is_hierarchical) {
    if (!first_entry.dynamic_neighbors_enabled) {
      int ret_code = MPI_Neighbor_allgather(
          fused_input_data, num_elements, mpi_ctx_.GetMPIDataType(first_entry.tensor),
          buffer_data, num_elements, mpi_ctx_.GetMPIDataType(first_entry.output),
          mpi_ctx_.GetMPICommunicator(Communicator::GRAPH));
      if (ret_code != MPI_SUCCESS) {
        throw std::runtime_error(
            "MPI_Neighbor_allreduce (through neighbor_allgather) failed, see MPI "
            "output for details.");
      }
    } else {
<<<<<<< HEAD
      int nsend = first_entry.send_neighbors->size();
      int nrecv = first_entry.recv_neighbors->size();
      std::vector<MPI_Request> requests(nsend + nrecv);
      std::vector<MPI_Status> statuses(nsend + nrecv);
      for (int i = 0; i < nrecv; ++i) {
        void* recvbuf =
            (void*)((uint8_t*)buffer_data + num_elements * i * element_size);
        int ret_code = MPI_Irecv(recvbuf, num_elements,
                                mpi_ctx_.GetMPIDataType(first_entry.output),
                                first_entry.recv_neighbors->at(i),
                                /*tag=*/mpi_ctx_.rank_ + first_entry.recv_neighbors->at(i),
                                mpi_ctx_.GetMPICommunicator(Communicator::GRAPH),
                                &requests[i + nsend]);
        if (ret_code != MPI_SUCCESS) {
          throw std::runtime_error(
              "MPI_Irecv (for dynamic neighbor_allreduce) failed, see MPI output "
              "for details.");
        }
      }
      if (!first_entry.dst_weighting_enabled) {
        for (int i = 0; i < nsend; ++i) {
          int ret_code = MPI_Isend(
              fused_input_data, num_elements, mpi_ctx_.GetMPIDataType(first_entry.tensor),
              first_entry.send_neighbors->at(i),
              /*tag=*/mpi_ctx_.rank_ + first_entry.send_neighbors->at(i),
              mpi_ctx_.GetMPICommunicator(Communicator::GRAPH), &requests[i]);
          if (ret_code != MPI_SUCCESS) {
            throw std::runtime_error(
                "MPI_Isend (for dynamic neighbor_allreduce) failed, see MPI output "
                "for details.");
          }
        }
      } else {
        for (int i = 0; i < nsend; ++i) {
          void* sendbuf = 
              (void*)((uint8_t*)weighted_fused_input_data + num_elements * i * element_size);
          int ret_code = MPI_Isend(sendbuf, num_elements,
              mpi_ctx_.GetMPIDataType(first_entry.tensor), first_entry.send_neighbors->at(i),
              /*tag=*/mpi_ctx_.rank_ + first_entry.send_neighbors->at(i),
              mpi_ctx_.GetMPICommunicator(Communicator::GRAPH), &requests[i]);
          if (ret_code != MPI_SUCCESS) {
            throw std::runtime_error(
                "MPI_Isend (for dynamic neighbor_allreduce) failed, see MPI output "
                "for details.");
          }
        }
      }
      MPI_Waitall(nsend + nrecv, requests.data(), statuses.data());
      error_message =
          GenerateNeighborAllreduceErrorMessage(statuses, nsend, nrecv);
=======
      error_message = mpi_ctx_.NeighborValueExchangeWithConstantElements(
        fused_input_data, buffer_data, num_elements, first_entry.output->dtype(),
        first_entry.send_neighbors.get(), first_entry.recv_neighbors.get()
      );
>>>>>>> 3d606f77
    }
  } else {
    if (first_entry.send_neighbors->empty()) {
      throw std::runtime_error(
          "Under hierarchical neighbor_allreduce, argument "
          "send_machine_neighbors should not be empty.");
    }
    if (mpi_ctx_.local_size_ < 2) {
      throw std::runtime_error(
          "Local size is smaller than 2, in this case, you should use "
          "neighbor_allreduce instead of hierarchical_neighbor_allreduce.");
    }
    // 1. In-place allreduce
    MPI_Allreduce(MPI_IN_PLACE, (void*)fused_input_data, num_elements,
                  mpi_ctx_.GetMPIDataType(first_entry.tensor), MPI_SUM,
                  mpi_ctx_.GetMPICommunicator(Communicator::LOCAL));
    // 2. Local_rank = 0 do the neighbor all with other machines local_rank=0.
    if (mpi_ctx_.local_rank_ == 0) {
      error_message = mpi_ctx_.NeighborValueExchangeWithConstantElements(
        fused_input_data, buffer_data, num_elements, first_entry.output->dtype(),
        first_entry.send_neighbors.get(), first_entry.recv_neighbors.get()
      );
    } else {
      // Do nothing here.
    }
    // Because the in-place modification, we need to copy fused_input_data back to tensor as well
    MemcpyOutFusionBufferForInputs(fused_input_data, entries);
    // 3. Broadcast recv data from local rank = 0 to other local ranks.
    int recv_num_elements = num_elements * first_entry.recv_neighbors->size();
    MPI_Bcast(buffer_data, recv_num_elements,
              mpi_ctx_.GetMPIDataType(first_entry.output), 0,
              mpi_ctx_.GetMPICommunicator(Communicator::LOCAL));
  }
  timeline_ptr->ActivityEndAll(entries);

  // Remember buffer_data is already pointed at offset location (after self tensor).
  timeline_ptr->ActivityStartAll(entries, "MEMCPY_OUT_FUSION_BUFFER");
  int num_recv_neighbors = !first_entry.dynamic_neighbors_enabled
                           ? mpi_ctx_.neighbor_indgree_
                           : first_entry.recv_neighbors->size();
  MemcpyOutFusionBufferForNeighbors(
      buffer_data, entries, num_recv_neighbors,
      /*fused_data_size=*/ num_elements * element_size);
  timeline_ptr->ActivityEndAll(entries);

  for (auto& e : entries) {
    if (error_message != "") {
      e.callback(Status::UnknownError(error_message));
    } else {
      e.callback(Status::OK());
    }
  }
}

void MPIController::PairGossip(TensorTableEntry& entry) {
  const void* sendbuf = entry.tensor->data();
  void* recvbuf = (void*)entry.output->data();
  const int num_elements = entry.tensor->shape().num_elements();
  const int recv_num_elements = entry.output->shape().num_elements();
  const int target_rank = entry.root_rank;  // We re-use root rank (broadcast)
                                            // as target rank in pair gossip.

  Timeline* timeline_ptr;
  Status timeline_status = GetBluefogTimeline(timeline_ptr);
  with_device device_guard(entry.device);

  timeline_ptr->ActivityStart(entry.tensor_name, "COMMUNICATE");
  int ret_code = MPI_Sendrecv(
      sendbuf, num_elements, mpi_ctx_.GetMPIDataType(entry.tensor), target_rank,
      0, recvbuf, recv_num_elements, mpi_ctx_.GetMPIDataType(entry.output),
      target_rank, 0, mpi_ctx_.GetMPICommunicator(Communicator::GLOBAL),
      MPI_STATUS_IGNORE);
  if (ret_code != MPI_SUCCESS) {
    throw std::runtime_error(
        "Pair_gossip(through MPI_Sendrecv) failed, see MPI output for "
        "details.");
  }
  timeline_ptr->ActivityEnd(entry.tensor_name);

  entry.callback(Status::OK());
}

bool MPIController::IsMpiUnifiedModel() {
  void* data_buf = nullptr;
  int win_size = 1;
  int element_size = 1;
  MPI_Win fake_win;
  MPI_Win_create(data_buf, win_size, element_size, MPI_INFO_NULL,
                 mpi_ctx_.GetMPICommunicator(Communicator::GLOBAL), &fake_win);
  int flag = 0;
  int* memory_model;
  MPI_Win_get_attr(fake_win, MPI_WIN_MODEL, &memory_model, &flag);
  MPI_Win_free(&fake_win);
  if (flag == 0) {
    BFLOG(WARNING) << "Failed to get MPI_WIN_MODEL attribution";
    return false;
  }
  BFLOG(DEBUG) << "Unified MPI_WIN_MODEL support is "
               << (*memory_model == MPI_WIN_UNIFIED);
  return *memory_model == MPI_WIN_UNIFIED;
}

void MPIController::WinCreate(TensorTableEntry& entry) {
  with_device device_guard(entry.device);

  std::shared_ptr<Tensor>& tensor = entry.tensor;
  std::vector<std::shared_ptr<Tensor>>& neighbor_tensors = entry.neighbor_tensors;
  const std::string& name = entry.tensor_name;
  Timeline* timeline_ptr;
  Status timeline_status = GetBluefogTimeline(timeline_ptr);

  timeline_ptr->ActivityStart(name, "WIN_CREATE");
  // We need to explicitly set the device here.
  // 1. Regist a Name and create a window first.
  // It also initializes the mutex memoery.
  if (!mpi_ctx_.RegisterWindowName(name)) {
    entry.callback(
        Status::InvalidArgument(std::string("Win_create failed with ") + name));
    return;
  }
  // 2. Get the registered window manager.
  std::shared_ptr<WindowManager> win_manager = mpi_ctx_.GetWindowByName(name);

  // A global win hold the self memory, used by win_accumulate and win_get.
  auto global_mpi_win_ptr = std::make_shared<MPI_Win>();
  void* data_buf = (void*)tensor->data();
  int element_size = mpi_ctx_.GetMPITypeSize(tensor->dtype());
  int win_size = (tensor->shape().num_elements()) * element_size;
  MPI_Win_create(data_buf, win_size, element_size, MPI_INFO_NULL,
                 mpi_ctx_.GetMPICommunicator(Communicator::GLOBAL),
                 global_mpi_win_ptr.get());
  win_manager->SetGlobalWin(global_mpi_win_ptr);

  // Build extra buffers for win_put.
  // For example: size=4 exponential two ring topology
  // r\s   0    1    2    3
  //  0    g    x         x
  //  1    x    g    x
  //  2         x    g    x
  //  3    x         x    g
  //  The following for-loop scans along columns
  //  and the self-rank determines the rows.
  //  If there is connection, the window is associated with the
  //  neighbor_tensors. Otherwise, window is associated with null pointer.
  std::shared_ptr<MPI_Win> mpi_win_ptr;
  int neighbor_tensor_index = 0;
  for (int rank = 0; rank < mpi_ctx_.size_; rank++) {
    auto mpi_win_ptr = std::make_shared<MPI_Win>();
    std::shared_ptr<Tensor> t = nullptr;
    if (rank == mpi_ctx_.rank_) {
      // Sender (no need to allocate the memory with it.)
      data_buf = nullptr;
      element_size = 1;
      win_size = 0;
    } else if (std::find(mpi_ctx_.neighbor_in_ranks_.begin(), mpi_ctx_.neighbor_in_ranks_.end(),
                         rank) != mpi_ctx_.neighbor_in_ranks_.end()) {
      // Receiver
      t = neighbor_tensors[neighbor_tensor_index++];
      data_buf = (void*)t->data();
      element_size = mpi_ctx_.GetMPITypeSize(t->dtype());
      win_size = (t->shape().num_elements()) * element_size;
    } else {
      // Just participate in a collective call.
      data_buf = nullptr;
      element_size = 1;
      win_size = 0;
    }
    MPI_Win_create(data_buf, win_size, element_size, MPI_INFO_NULL,
                   mpi_ctx_.GetMPICommunicator(Communicator::GLOBAL),
                   mpi_win_ptr.get());
    win_manager->PushBackWinAndTensor(mpi_win_ptr, t);
  }
  timeline_ptr->ActivityEnd(name);

  entry.callback(Status::OK());
}

void MPIController::WinFree(TensorTableEntry& entry) {
  if (!mpi_ctx_.UnregisterWindowName(entry.tensor_name)) {
    entry.callback(Status::InvalidArgument(
        std::string("Win_free failed with ") + entry.tensor_name));
    return;
  }
  entry.callback(Status::OK());
}

void MPIController::WinFreeAll(TensorTableEntry& entry) {
  if (!mpi_ctx_.UnregisterAllWindowName()) {
    entry.callback(
        Status::InvalidArgument(std::string("Win_free_all failed.")));
    return;
  }
  BFLOG(DEBUG) << "All MPI Win has been freed.";
  entry.callback(Status::OK());
}

Status MPIController::WinSync(const std::string& name, int device, bool with_associated_p) {
  auto it = mpi_ctx_.named_win_map.find(name);
  if (it == mpi_ctx_.named_win_map.end()) {
    return Status::InvalidArgument(std::string("Win_sync failed with ") + name);
  }

  with_device device_guard(device);
  auto win_mananger = it->second;
  for (auto rank : mpi_ctx_.neighbor_in_ranks_) {
    auto mpi_win_ptr = win_mananger->GetWinByRank(rank);
    MPI_Win_lock(MPI_LOCK_EXCLUSIVE, mpi_ctx_.rank_, MPI_MODE_NOCHECK, *mpi_win_ptr);
    MPI_Win_sync(*mpi_win_ptr);
    MPI_Win_unlock(mpi_ctx_.rank_, *mpi_win_ptr);
  }
  if (with_associated_p) {
    auto p_win_ptr = win_mananger->GetPWin();
    MPI_Win_lock(MPI_LOCK_EXCLUSIVE, mpi_ctx_.rank_, MPI_MODE_NOCHECK,
                 *p_win_ptr);
    MPI_Win_sync(*p_win_ptr);
    MPI_Win_unlock(mpi_ctx_.rank_, *p_win_ptr);
  }

  VersionWinClear(name);

  return Status::OK();
}

Status MPIController::WinFence(const std::string& name) {
  auto it = mpi_ctx_.named_win_map.find(name);
  if (it == mpi_ctx_.named_win_map.end()) {
    return Status::InvalidArgument(std::string("Win_fence failed with ") + name);
  }

  std::shared_ptr<WindowManager> win_mananger = it->second;
  for (int rank = 0; rank < mpi_ctx_.size_; rank++) {
    MPI_Win_fence(0, *(win_mananger->GetWinByRank(rank)));
  }

  return Status::OK();
}

// Reshuffle the order of destination to avoid the collision of network.
std::vector<std::pair<int, double>> GetSortedDstWeights(
    const int self_rank, const int size, const std::unordered_map<int, double> dst_weights) {
  std::vector<std::pair<int, double>> sorted_dst_weights;
  for (auto kv : dst_weights) {
    int target_rank = kv.first;
    double weight = kv.second;
    sorted_dst_weights.push_back(std::make_pair(target_rank, weight));
  }

  std::sort(
      sorted_dst_weights.begin(), sorted_dst_weights.end(),
      [self_rank, size](std::pair<int, double> a, std::pair<int, double> b) {
        int distance1 = a.first - self_rank;
        int distance2 = b.first - self_rank;
        if (a.first < self_rank) distance1 += size;
        if (b.first < self_rank) distance2 += size;
        return distance1 < distance2;
      });
  return sorted_dst_weights;
}

void MPIController::WinPut(TensorTableEntry& entry) {
  // We need to explicitly set the device here.
  with_device device_guard(entry.device);

  int num_elements = entry.tensor->shape().num_elements();
  MPI_Datatype data_type = mpi_ctx_.GetMPIDataType(entry.tensor);
  auto it = mpi_ctx_.named_win_map.find(entry.tensor_name);
  if (it == mpi_ctx_.named_win_map.end()) {
    throw std::runtime_error(std::string("Cannot find ") + entry.tensor_name +
                             " in (MPI) registered win name.");
  }
  std::shared_ptr<WindowManager> win_mananger = it->second;
  MPI_Win mpi_win = *(win_mananger->GetWinByRank(mpi_ctx_.rank_));

  Timeline* timeline_ptr;
  Status timeline_status = GetBluefogTimeline(timeline_ptr);

  std::vector<std::pair<int, double>> sorted_dst_weights =
      GetSortedDstWeights(mpi_ctx_.rank_, mpi_ctx_.size_, entry.dst_weights);

  for (auto kv : sorted_dst_weights) {
    int target_rank = kv.first;
    double weight = kv.second;

    BFLOG(TRACE, mpi_ctx_.rank_) << "Start MPI_Put for " << entry.tensor_name << " to " << target_rank;

    if (entry.require_mutex) {
      timeline_ptr->ActivityStart(entry.tensor_name, "Aquire_Mutex");
      WinMutexAcquire(entry.tensor_name, {target_rank}, /*is_sync=*/false);
      timeline_ptr->ActivityEnd(entry.tensor_name);
    }
    timeline_ptr->ActivityStart(entry.tensor_name, "COMMUNICATE");
    MPI_Win_lock(MPI_LOCK_SHARED, target_rank, MPI_MODE_NOCHECK, mpi_win);
    // avoid putting the tensor for itself (NOT valid).
    if (target_rank == mpi_ctx_.rank_) continue;
    auto tensor = entry.tensor->data_weight(weight);
    void* sendbuf = (void*)tensor->data();
    int target_disp = 0;  // offset in win buffer
    int sent_size = std::min(MAX_WIN_SENT, num_elements - target_disp);
    while (sent_size != 0) {
      void* sendbuf_start =
          (void*)(static_cast<char*>(sendbuf) +
                  target_disp * mpi_ctx_.GetMPITypeSize(tensor->dtype()));
      int ret_code = MPI_Put(sendbuf_start, sent_size, data_type, target_rank,
                             target_disp, sent_size, data_type, mpi_win);
      if (ret_code != MPI_SUCCESS) {
        throw std::runtime_error("MPI_Put failed, see MPI output for details.");
      }
      target_disp += sent_size;
      sent_size = std::min(MAX_WIN_SENT, num_elements - target_disp);
    }
    MPI_Win_unlock(target_rank, mpi_win);
    timeline_ptr->ActivityEnd(entry.tensor_name);

    WinVersionPutUpdate(entry.tensor_name, {target_rank});

    if (entry.win_ops_with_associated_p) {
      std::shared_ptr<MPI_Win> weight_win = win_mananger->GetPWin();
      MPI_Win_lock(MPI_LOCK_SHARED, target_rank, MPI_MODE_NOCHECK, *weight_win);
      // Unlike data window, weight window is just a raw "world size" vector.
      int target_disp = mpi_ctx_.rank_;
      double* p_memory = win_mananger->GetUnderlyingPMemory();
      double weighted_p = (*(p_memory + mpi_ctx_.rank_)) * weight;
      int ret_code = MPI_Put(&weighted_p, 1, MPI_DOUBLE, target_rank,
                             target_disp, 1, MPI_DOUBLE, *weight_win);
      if (ret_code != MPI_SUCCESS) {
        throw std::runtime_error("MPI_Put failed, see MPI output for details.");
      }
      MPI_Win_unlock(target_rank, *weight_win);
    }

    if (entry.require_mutex) {
      WinMutexRelease(entry.tensor_name, {target_rank}, /*is_sync=*/false);
    }
  }

  BFLOG(TRACE, mpi_ctx_.rank_) << "MPI_Put for " << entry.tensor_name << " is done.";

  timeline_ptr->ActivityStart(entry.tensor_name, "CALLBACK");
  entry.callback(Status::OK());
  timeline_ptr->ActivityEnd(entry.tensor_name);
}

void MPIController::WinAccumulate(TensorTableEntry& entry) {
  // We need to explicitly set the device here.
  with_device device_guard(entry.device);

  int num_elements = entry.tensor->shape().num_elements();
  MPI_Datatype data_type = mpi_ctx_.GetMPIDataType(entry.tensor);
  auto it = mpi_ctx_.named_win_map.find(entry.tensor_name);
  if (it == mpi_ctx_.named_win_map.end()) {
    throw std::runtime_error(std::string("Cannot find ") + entry.tensor_name +
                             " in (MPI) registered win name.");
  }
  std::shared_ptr<WindowManager> win_mananger = it->second;
  MPI_Win mpi_win = *(win_mananger->GetWinByRank(mpi_ctx_.rank_));

  Timeline* timeline_ptr;
  Status timeline_status = GetBluefogTimeline(timeline_ptr);

  std::vector<std::pair<int, double>> sorted_dst_weights =
      GetSortedDstWeights(mpi_ctx_.rank_, mpi_ctx_.size_, entry.dst_weights);

  for (auto kv : sorted_dst_weights) {
    int target_rank = kv.first;
    double weight = kv.second;
    // avoid putting the tensor for itself (NOT valid).
    if (target_rank == mpi_ctx_.rank_) continue;

    if (entry.require_mutex) {
      timeline_ptr->ActivityStart(entry.tensor_name, "Aquire_Mutex");
      WinMutexAcquire(entry.tensor_name, {target_rank}, /*is_sync=*/false);
      timeline_ptr->ActivityEnd(entry.tensor_name);
    }
    auto tensor = entry.tensor->data_weight(weight);
    void* sendbuf = (void*)tensor->data();

    timeline_ptr->ActivityStart(entry.tensor_name, "COMMUNICATE");

    MPI_Win_lock(MPI_LOCK_SHARED, target_rank, MPI_MODE_NOCHECK, mpi_win);
    int target_disp = 0;  // offset in win buffer
    int sent_size = std::min(MAX_WIN_SENT, num_elements - target_disp);
    while (sent_size != 0) {
      void* sendbuf_start =
          (void*)(static_cast<char*>(sendbuf) +
                  target_disp * mpi_ctx_.GetMPITypeSize(tensor->dtype()));
      int ret_code =
          MPI_Accumulate(sendbuf_start, sent_size, data_type, target_rank,
                         target_disp, sent_size, data_type, MPI_SUM, mpi_win);
      if (ret_code != MPI_SUCCESS) {
        if (entry.require_mutex)
          WinMutexRelease(entry.tensor_name, {target_rank}, /*is_sync=*/false);
        throw std::runtime_error(
            "MPI_Accumulate failed, see MPI output for details.");
      }
      target_disp += sent_size;
      sent_size = std::min(MAX_WIN_SENT, num_elements - target_disp);
    }
    MPI_Win_unlock(target_rank, mpi_win);
    timeline_ptr->ActivityEnd(entry.tensor_name);

    if (entry.win_ops_with_associated_p) {
      std::shared_ptr<MPI_Win> weight_win = win_mananger->GetPWin();
      MPI_Win_lock(MPI_LOCK_SHARED, target_rank, MPI_MODE_NOCHECK, *weight_win);
      // Unlike data window, weight window is just a raw "world size" vector.
      int target_disp = mpi_ctx_.rank_;
      double* p_memory = win_mananger->GetUnderlyingPMemory();
      double weighted_p = (*(p_memory + mpi_ctx_.rank_)) * weight;
      int ret_code =
          MPI_Accumulate(&weighted_p, 1, MPI_DOUBLE, target_rank, target_disp,
                         1, MPI_DOUBLE, MPI_SUM, *weight_win);
      if (ret_code != MPI_SUCCESS) {
        throw std::runtime_error(
            "MPI_Accumulate failed, see MPI output for details.");
      }
      MPI_Win_unlock(target_rank, *weight_win);
    }

    if (entry.require_mutex) {
      WinMutexRelease(entry.tensor_name, {target_rank}, /*is_sync=*/false);
    }
  }
  BFLOG(TRACE, mpi_ctx_.rank_)
      << "MPI_Accmulate for " << entry.tensor_name << " is done.";

  timeline_ptr->ActivityStart(entry.tensor_name, "CALLBACK");
  entry.callback(Status::OK());
  timeline_ptr->ActivityEnd(entry.tensor_name);
}

void MPIController::WinGet(TensorTableEntry& entry) {
  // We need to explicitly set the device here.
  with_device device_guard(entry.device);

  auto it = mpi_ctx_.named_win_map.find(entry.tensor_name);
  if (it == mpi_ctx_.named_win_map.end()) {
    throw std::runtime_error(std::string("Cannot find ") + entry.tensor_name +
                             std::string(" in (MPI) registered win object name."));
  }
  std::shared_ptr<WindowManager> win_mananger = it->second;
  Timeline* timeline_ptr;
  Status timeline_status = GetBluefogTimeline(timeline_ptr);

  MPI_Win mpi_win = *(win_mananger->GetGlobalWin());
  for (auto kv : entry.src_weights) {
    int target_rank = kv.first;
    // avoid getting the tensor for itself.
    if (target_rank == mpi_ctx_.rank_) continue;

    if (entry.require_mutex) {
      timeline_ptr->ActivityStart(entry.tensor_name, "Aquire_Mutex");
      WinMutexAcquire(entry.tensor_name, {target_rank}, /*is_sync=*/false);
      timeline_ptr->ActivityEnd(entry.tensor_name);
    }

    auto tensor = win_mananger->GetAssociateTensorByRank(target_rank);
    void* recvbuf = (void*)tensor->data();
    int num_elements = tensor->shape().num_elements();
    MPI_Datatype data_type = mpi_ctx_.GetMPIDataType(tensor);

    BFLOG(DEBUG, mpi_ctx_.rank_) << "MPI_Get for " << entry.tensor_name << " is to get "
                        << num_elements << " from " << target_rank;

    timeline_ptr->ActivityStart(entry.tensor_name, "COMMUNICATE");
    MPI_Win_lock(MPI_LOCK_EXCLUSIVE, target_rank, MPI_MODE_NOCHECK, mpi_win);
    int target_disp = 0;  // offset in win buffer
    int recv_size = std::min(MAX_WIN_SENT, num_elements - target_disp);
    while (recv_size != 0) {
      void* recvbuf_start =
          (void*)(static_cast<char*>(recvbuf) +
                  target_disp * mpi_ctx_.GetMPITypeSize(tensor->dtype()));
      int ret_code = MPI_Get(recvbuf_start, recv_size, data_type, target_rank,
                             target_disp, recv_size, data_type, mpi_win);
      if (ret_code != MPI_SUCCESS) {
        throw std::runtime_error("MPI_Get failed, see MPI output for details.");
      }
      target_disp += recv_size;
      recv_size = std::min(MAX_WIN_SENT, num_elements - target_disp);
    }
    MPI_Win_unlock(target_rank, mpi_win);
    timeline_ptr->ActivityStart(entry.tensor_name, "COMMUNICATE");

    WinVersionGetUpdate(entry.tensor_name, {target_rank});

    if (entry.require_mutex) {
      WinMutexRelease(entry.tensor_name, {target_rank}, /*is_sync=*/false);
    }
  }

  BFLOG(TRACE, mpi_ctx_.rank_) << "Win_get for " << entry.tensor_name << " is done.";
  entry.callback(Status::OK());
}

void MPIController::Barrier(TensorTableEntry& entry) {
  int ret_code = MPI_Barrier(mpi_ctx_.GetMPICommunicator(Communicator::GLOBAL));
  if (ret_code != MPI_SUCCESS) {
    throw std::runtime_error("MPI_Barrier failed, see MPI output for details.");
  }
  entry.callback(Status::OK());
}

Status MPIController::WinLock(const std::string& name) {
  auto it = mpi_ctx_.named_win_map.find(name);
  if (it == mpi_ctx_.named_win_map.end()) {
    return Status::InvalidArgument(
        std::string("Cannot find ") + name +
        std::string(" in registered win object name."));
  }
  std::shared_ptr<WindowManager> win_mananger = it->second;
  MPI_Win mpi_win = *(win_mananger->GetGlobalWin());

  // It only locks the memory in local.
  int target_rank = mpi_ctx_.rank_;
  MPI_Win_lock(MPI_LOCK_EXCLUSIVE, target_rank, MPI_MODE_NOCHECK, mpi_win);

  for (const int& rank : mpi_ctx_.neighbor_in_ranks_) {
    auto mpi_win_ptr = win_mananger->GetWinByRank(rank);
    MPI_Win_lock(MPI_LOCK_EXCLUSIVE, target_rank, MPI_MODE_NOCHECK,
                 *mpi_win_ptr);
  }

  return Status::OK();
}

Status MPIController::WinUnlock(const std::string& name) {
  auto it = mpi_ctx_.named_win_map.find(name);
  if (it == mpi_ctx_.named_win_map.end()) {
    return Status::InvalidArgument(
        std::string("Cannot find ") + name +
        std::string(" in registered win object name."));
  }
  std::shared_ptr<WindowManager> win_mananger = it->second;
  MPI_Win mpi_win = *(win_mananger->GetGlobalWin());

  // It only locks the memory in local.
  int target_rank = mpi_ctx_.rank_;
  MPI_Win_unlock(target_rank, mpi_win);

  for (const int& rank : mpi_ctx_.neighbor_in_ranks_) {
    auto mpi_win_ptr = win_mananger->GetWinByRank(rank);
    MPI_Win_unlock(target_rank, *mpi_win_ptr);
  }

  return Status::OK();
}

Status MPIController::WinMutexAcquire(const std::string& name,
                                      const std::vector<int>& acquire_ranks,
                                      bool is_sync) {
  BFLOG(TRACE, mpi_ctx_.rank_) << "Win Mutex for " << name << " is acquired.";
  auto it = mpi_ctx_.named_win_map.find(name);
  if (it == mpi_ctx_.named_win_map.end()) {
    return Status::PreconditionError(
        "Cannot accquire Mutex Win for " + name +
        ". It may not be created or has "
        "been destroyed or wrong name for associated window.");
  }
  std::shared_ptr<MPI_Win> mutex_win = it->second->GetMutexWin();
  if (!mutex_win) {
    return Status::PreconditionError("Cannot accuire Mutex Win for " + name +
                                     ". The data window for that name is found"
                                     "but the mutex window is not.");
  }
  return MPIWinMutexAcquireImpl(mutex_win, acquire_ranks, mpi_ctx_.rank_, is_sync);
}

Status MPIController::WinMutexRelease(const std::string& name,
                                      const std::vector<int>& release_ranks,
                                      bool is_sync) {
  BFLOG(TRACE, mpi_ctx_.rank_) << "Win Mutex for " << name << " is released.";

  auto it = mpi_ctx_.named_win_map.find(name);
  if (it == mpi_ctx_.named_win_map.end()) {
    return Status::PreconditionError(
        "Cannot release Mutex Win for " + name +
        ". It may not be created or has "
        "been destroyed or wrong name for associated window.");
  }
  std::shared_ptr<MPI_Win> mutex_win = it->second->GetMutexWin();
  if (!mutex_win) {
    return Status::PreconditionError("Cannot release Mutex Win for " + name +
                                     ". The data window for that name is found"
                                     "but mutex window is not.");
  }
  return MPIWinMutexReleaseImpl(mutex_win, release_ranks, mpi_ctx_.rank_, is_sync);
}


/**
 * This function increaments the local version for the corresponding rank
 * when there is a win get operation.
 **/
Status MPIController::WinVersionGetUpdate(const std::string& name,
                                          const std::vector<int>& ranks) {
  BFLOG(TRACE, mpi_ctx_.rank_) << "Update Win Version for " << name << ".";

  auto it = mpi_ctx_.named_win_map.find(name);
  if (it == mpi_ctx_.named_win_map.end()) {
    return Status::PreconditionError(
        "Cannot get Version Win for " + name +
        ". It may not be created or has "
        "been destroyed or wrong name for associated window.");
  }
  std::shared_ptr<MPI_Win> version_win = it->second->GetVersionWin();
  if (!version_win) {
    return Status::PreconditionError("Cannot get Version Win for " + name +
                                     ". The data window for that name is found"
                                     "but the version window is not.");
  }

  MPI_Win_lock(MPI_LOCK_EXCLUSIVE, mpi_ctx_.rank_, MPI_MODE_NOCHECK,
               *version_win);
  for (int position : ranks) {
    it->second->incrementVersionWinMem(position);
  }
  MPI_Win_sync(*version_win);
  MPI_Win_unlock(mpi_ctx_.rank_, *version_win);

  return Status::OK();
}

/**
 * This function increaments the remote version for the corresponding rank
 * when there is a win put operation.
 **/
Status MPIController::WinVersionPutUpdate(const std::string& name,
                                          const std::vector<int>& ranks) {
  BFLOG(TRACE, mpi_ctx_.rank_) << "Update Win Version for " << name << ".";

  auto it = mpi_ctx_.named_win_map.find(name);
  if (it == mpi_ctx_.named_win_map.end()) {
    return Status::PreconditionError(
        "Cannot accquire Version Win for " + name +
        ". It may not be created or has "
        "been destroyed or wrong name for associated window.");
  }
  std::shared_ptr<MPI_Win> version_win = it->second->GetVersionWin();
  if (!version_win) {
    return Status::PreconditionError("Cannot accuire Version Win for " + name +
                                     ". The data window for that name is found"
                                     "but the version window is not.");
  }

  int one = 1;

  for (int rank : ranks) {
    MPI_Win_lock(MPI_LOCK_SHARED, rank, 0, *version_win);
    MPI_Accumulate(&one, 1, MPI_INT, rank, /*target_disp=*/mpi_ctx_.rank_, 1,
                   MPI_INT, MPI_SUM, *version_win);
    MPI_Win_unlock(rank, *version_win);
  }

  return Status::OK();
}

Status MPIController::VersionWinClear(const std::string& name) {
  BFLOG(TRACE, mpi_ctx_.rank_) << "Win Version for " << name << " is released.";

  auto it = mpi_ctx_.named_win_map.find(name);
  if (it == mpi_ctx_.named_win_map.end()) {
    return Status::PreconditionError(
        "Cannot clear Version Win for " + name +
        ". It may not be created or has "
        "been destroyed or wrong name for associated window.");
  }
  std::shared_ptr<MPI_Win> version_win = it->second->GetVersionWin();
  if (!version_win) {
    return Status::PreconditionError("Cannot release Version Win for " + name +
                                     ". The data window for that name is found"
                                     "but version window is not.");
  }

  MPI_Win_lock(MPI_LOCK_EXCLUSIVE, mpi_ctx_.rank_, MPI_MODE_NOCHECK,
               *version_win);
  it->second->resetVersionWinMem();
  MPI_Win_sync(*version_win);
  MPI_Win_unlock(mpi_ctx_.rank_, *version_win);

  return Status::OK();
}

Status MPIController::GetWindowVersionValue(const std::string& name,
                                            std::vector<int>& versions) {
  BFLOG(TRACE, mpi_ctx_.rank_)
      << "Get Win Version for " << name << " is released.";

  auto it = mpi_ctx_.named_win_map.find(name);
  if (it == mpi_ctx_.named_win_map.end()) {
    return Status::PreconditionError(
        "Cannot get Version Win for " + name +
        ". It may not be created or has "
        "been destroyed or wrong name for associated window.");
  }
  std::shared_ptr<MPI_Win> version_win = it->second->GetVersionWin();
  std::vector<int> version_mem = it->second->GetVersionMemoryCopy();
  for (int i = 0; i < version_mem.size(); i++) {
    versions[i] = version_mem[i];
  }

  return Status::OK();
}

void MPIController::MemcpyInWeightFusionBuffer(
  void*& weight_buffer_data, size_t num_dst,
  const void* buffer_data, int64_t num_elements, int element_size,
  std::shared_ptr<OpContext> context, int device) {
  // Access the fusion buffer.
  FusionBufferManager* buffer_manager;
  auto fusion_status = GetBluefogFusionBuffer(buffer_manager);
  if (!fusion_status.ok()){
    throw std::runtime_error(fusion_status.reason());
  }
  std::shared_ptr<PersistentBuffer> buffer =
      buffer_manager->GetWeightBuffer(device);
  weight_buffer_data = const_cast<void*>(buffer->AccessData(context));
  size_t data_size = num_elements * element_size;

  int64_t offset = 0;
  for (size_t i = 0; i < num_dst; ++i) {
    void* weight_buffer_data_at_offset = (uint8_t*)weight_buffer_data + offset;
#if HAVE_CUDA
    if (device != CPU_DEVICE_ID) {
      CUDACHECK(cudaMemcpy(weight_buffer_data_at_offset, buffer_data, data_size,
                           cudaMemcpyDeviceToDevice));
    } else {
#endif
      std::memcpy(weight_buffer_data_at_offset, buffer_data, data_size);
#if HAVE_CUDA
    }
#endif
    offset += data_size;
  }
}

void MPIController::MemcpyInFusionBuffer(
    const std::vector<TensorTableEntry>& entries, void*& buffer_data,
    size_t& buffer_len) {
  // Access the fusion buffer.
  auto& first_entry = entries[0];
  FusionBufferManager* buffer_manager;
  auto fusion_status = GetBluefogFusionBuffer(buffer_manager);
  if (!fusion_status.ok()){
    throw std::runtime_error(fusion_status.reason());
  }
  std::shared_ptr<PersistentBuffer> buffer =
      buffer_manager->GetBuffer(first_entry.device);
  buffer_data = const_cast<void*>(buffer->AccessData(first_entry.context));

  int64_t offset = 0;
  for (auto& e : entries) {
    void* buffer_data_at_offset = (uint8_t*)buffer_data + offset;
    MemcpyEntryInFusionBuffer(e, buffer_data_at_offset);
    offset += e.tensor->size();
  }

  buffer_len = (size_t)offset;
}

void MPIController::MemcpyOutFusionBuffer(
    const void* buffer_data, std::vector<TensorTableEntry>& entries) {
  int64_t offset = 0;
  for (auto& e : entries) {
    void* buffer_data_at_offset = (uint8_t*)buffer_data + offset;
    MemcpyEntryOutFusionBuffer(buffer_data_at_offset, e);
    offset += e.output->size();
  }
}

void MPIController::MemcpyOutFusionBufferForNeighbors(
    const void* buffer_data, std::vector<TensorTableEntry>& entries,
    const int num_recv_neighbors, const int64_t fused_data_size) {
  // Remember buffer_data is already pointed at offset location (after self).
  // Unfornately, we cannot simply use MemcpyOutFusionBuffer because:
  // buffer -- [t_1, t_2 | t_1_n1, t_2_n1, t_1_n2, t_2_n2]
  // needs to split into [t_1_n1, t_1_n2] and [t_2_n1, t_2_n2].
  // Notice the size of t_1_n1 can be retrieved from the tensor size.
  // And the size of [t_1_n1, t_1_n2] can be retrieved from the output size.
  int64_t offset = 0;
  for (auto& e : entries) {
    void* buffer_data_at_offset = (uint8_t*)buffer_data + offset;
    MemcpyEntryOutFusionBufferForNeighbors(buffer_data_at_offset, e,
                                           num_recv_neighbors, fused_data_size);
    offset += e.tensor->size();
  }
}

void MPIController::MemcpyOutFusionBufferForInputs(
    const void* fused_input_data, std::vector<TensorTableEntry>& entries) {
  // Copy the input data stored in the fusion buffer back to input, which is
  // used in hierarchical neighbor allreduce since it has allreduce step to
  // modified the input data.
  int64_t offset = 0;
  for (auto& e : entries) {
    void* fused_input_data_at_offset = (uint8_t*)fused_input_data + offset;
    void* dst_data = (void*)e.tensor->data();
    size_t count = (size_t)e.tensor->size();
#if HAVE_CUDA
    if (e.device != CPU_DEVICE_ID) {
      CUDACHECK(cudaMemcpy(dst_data, fused_input_data_at_offset, count,
                           cudaMemcpyDeviceToDevice));
    } else {
#endif
      std::memcpy(dst_data, fused_input_data, count);
#if HAVE_CUDA
    }
#endif
    offset += e.tensor->size();
  }
}

void MPIController::MemcpyEntryInFusionBuffer(const TensorTableEntry& e,
                                              void* buffer_data_at_offset) {
  const void* src_data = e.tensor->data();
  size_t count = (size_t)e.tensor->size();
#if HAVE_CUDA
  if (e.device != CPU_DEVICE_ID) {
    CUDACHECK(cudaMemcpy(buffer_data_at_offset, src_data, count,
                         cudaMemcpyDeviceToDevice));
  } else {
#endif
    std::memcpy(buffer_data_at_offset, src_data, count);
#if HAVE_CUDA
  }
#endif
}

void MPIController::MemcpyEntryOutFusionBuffer(
    const void* buffer_data_at_offset, TensorTableEntry& e) {
  void* dst_data = (void*)e.output->data();
  size_t count = (size_t)e.output->size();
#if HAVE_CUDA
  if (e.device != CPU_DEVICE_ID) {
    CUDACHECK(cudaMemcpy(dst_data, buffer_data_at_offset, count,
                         cudaMemcpyDeviceToDevice));
  } else {
#endif
    std::memcpy(dst_data, buffer_data_at_offset, count);
#if HAVE_CUDA
  }
#endif
}

void MPIController::MemcpyEntryOutFusionBufferForNeighbors(
    const void* buffer_data_at_offset, TensorTableEntry& e,
    const int num_recv_neighbors, const int64_t fused_data_size) {
  // The buffer data looks like
  // [t_1, t_2 | t_1_n1, t_2_n1, t_1_n2, t_2_n2]
  //           ^               ^
  //           |-------------->| fused_data_size
  //           buffer_data_at_offset
  // Output for t_1 is [t_1_n1, t_1_n2]
  //            t_2 is [t_2_n1, t_2_n2]
  for (int i = 0; i < num_recv_neighbors; ++i) {
    void* output_at_offset =
        (uint8_t*)e.output->data() + i * (size_t)e.tensor->size();
    void* buffer_data_at_offset_for_neighbor =
        (uint8_t*)buffer_data_at_offset + i * fused_data_size;
    size_t count = (size_t)e.tensor->size();
#if HAVE_CUDA
    if (e.device != CPU_DEVICE_ID) {
      CUDACHECK(cudaMemcpy(output_at_offset, buffer_data_at_offset_for_neighbor,
                           count, cudaMemcpyDeviceToDevice));
    } else {
#endif
      std::memcpy(output_at_offset, buffer_data_at_offset_for_neighbor, count);
#if HAVE_CUDA
    }
#endif
  }
}

// Extracted from book "Using Advanced MPI" Section 4.5
Status MPIWinMutexAcquireImpl(std::shared_ptr<MPI_Win> mutex_win,
                              const std::vector<int>& acquire_ranks,
                              int self_rank, bool is_sync) {
  // TODO(ybc) Try better implementation than Spin Lock.
  // Recall that we build N windows across all N processes.
  // The spin value is stored in the rank i for i-th window.
  // Other process will got to acquire it.
  int one = 1;
  int minus_one = -1;
  int oldval = 0;

  if (is_sync) {  // Lock for self mutex
    MPI_Win_lock(MPI_LOCK_SHARED, self_rank, 0, *mutex_win);
    for (int rank : acquire_ranks) {
      do {
        MPI_Fetch_and_op(&one, &oldval, MPI_INT, self_rank,
                         /*target_disp=*/rank, MPI_SUM, *mutex_win);
        MPI_Win_flush(self_rank, *mutex_win);
        if (oldval == 0) break;
        MPI_Accumulate(&minus_one, 1, MPI_INT, self_rank, /*target_disp=*/rank,
                       1, MPI_INT, MPI_SUM, *mutex_win);
        MPI_Win_flush(self_rank, *mutex_win);
        std::this_thread::sleep_for(std::chrono::microseconds(1));
      } while (1);
    }
    MPI_Win_unlock(self_rank, *mutex_win);
  } else {  // Lock for remote mutex
    for (int rank : acquire_ranks) {
      MPI_Win_lock(MPI_LOCK_SHARED, rank, 0, *mutex_win);
      do {
        MPI_Fetch_and_op(&one, &oldval, MPI_INT, rank,
                         /*target_disp=*/self_rank, MPI_SUM, *mutex_win);
        MPI_Win_flush(rank, *mutex_win);
        if (oldval == 0) break;
        MPI_Accumulate(&minus_one, 1, MPI_INT, rank,
                       /*target_disp=*/self_rank, 1, MPI_INT, MPI_SUM,
                       *mutex_win);
        MPI_Win_flush(rank, *mutex_win);
        std::this_thread::sleep_for(std::chrono::microseconds(1));
      } while (1);
      MPI_Win_unlock(rank, *mutex_win);
    }
  }

  return Status::OK();
}

Status MPIWinMutexReleaseImpl(std::shared_ptr<MPI_Win> mutex_win,
                              const std::vector<int>& release_ranks,
                              int self_rank, bool is_sync) {
  int minus_one = -1;
  // TODO(ybc) Notice the following accumulate may cause the value to be
  // negative, i.e. more release ops is called than acquire.
  if (is_sync) {
    MPI_Win_lock(MPI_LOCK_SHARED, self_rank, 0, *mutex_win);
    for (int rank : release_ranks) {
      MPI_Accumulate(&minus_one, 1, MPI_INT, self_rank, /*target_disp=*/rank, 1,
                     MPI_INT, MPI_SUM, *mutex_win);
    }
    MPI_Win_unlock(self_rank, *mutex_win);
  } else {
    for (int rank : release_ranks) {
      MPI_Win_lock(MPI_LOCK_SHARED, rank, 0, *mutex_win);
      MPI_Accumulate(&minus_one, 1, MPI_INT, rank, /*target_disp=*/self_rank, 1,
                     MPI_INT, MPI_SUM, *mutex_win);
      MPI_Win_unlock(rank, *mutex_win);
    }
  }
  return Status::OK();
}

Status MPIController::GetWinAssociatedPByNameAndRank(const std::string& name,
                                                     const int rank,
                                                     double* weight) {
  auto it = mpi_ctx_.named_win_map.find(name);
  if (it == mpi_ctx_.named_win_map.end()) {
    return Status::PreconditionError(
        "Cannot get win associated P for " + name +
        ". It may not be created or has been destroyed or wrong name for "
        "associated window.");
  }
  if (rank < 0 || rank >= mpi_ctx_.size_) {
    return Status::PreconditionError(
        "Argument Rank to retrieve win associated P should be a value between "
        "0 (inclusive) and size(exclusive).");
  }
  *weight = it->second->GetAssociatedP(rank);
  return Status::OK();
}

Status MPIController::SetWinAssociatedPByNameAndRank(const std::string& name,
                                                     const int rank,
                                                     double weight) {
  auto it = mpi_ctx_.named_win_map.find(name);
  if (it == mpi_ctx_.named_win_map.end()) {
    return Status::PreconditionError(
        "Cannot get win associated P for " + name +
        ". It may not be created or has been destroyed or wrong name for "
        "associated window.");
  }
  if (rank < 0 || rank >= mpi_ctx_.size_) {
    return Status::PreconditionError(
        "Argument Rank to retrieve associated P should be a value "
        "between 0 (inclusive) and size(exclusive).");
  }
  it->second->SetAssociatedP(rank, weight);
  return Status::OK();
}

}  // namespace common
}  // namespace bluefog<|MERGE_RESOLUTION|>--- conflicted
+++ resolved
@@ -290,9 +290,17 @@
     displcmnts = new int[mpi_ctx_.neighbor_indgree_];
     status = mpi_ctx_.AllocateOutput(entry, recvcounts, Communicator::GRAPH);
   } else {
-    bool is_topo_check_fail = CheckNeighborSendRecvPattern(
-        mpi_ctx_.size_, entry, timeline_ptr,
-        mpi_ctx_.GetMPICommunicator(Communicator::GLOBAL));
+    bool is_topo_check_fail = false;
+    if (entry.enable_topo_check && entry.dynamic_neighbors_enabled) {
+      if (entry.is_hierarchical) {
+        // TODO: support check.
+        BFLOG(INFO) << "Request to check topology for hierarchical neighbor "
+                    << "allreduce ops but it is not supported yet.";
+      }
+      is_topo_check_fail = CheckNeighborSendRecvPattern(
+          entry.send_neighbors.get(), entry.recv_neighbors.get(), entry.tensor_name,
+          mpi_ctx_.size_, timeline_ptr, mpi_ctx_.GetMPICommunicator(Communicator::GLOBAL));
+    }
 
     if (is_topo_check_fail) {
       entry.callback(Status::InvalidArgument(
@@ -458,7 +466,6 @@
             "output for details.");
       }
     } else {
-<<<<<<< HEAD
       int nsend = entry.send_neighbors->size();
       int nrecv = entry.recv_neighbors->size();
       std::vector<MPI_Request> requests(nsend + nrecv);
@@ -518,13 +525,7 @@
 
       MPI_Waitall(nsend + nrecv, requests.data(), statuses.data());
       error_message =
-          GenerateNeighborAllreduceErrorMessage(statuses, nsend, nrecv);
-=======
-      error_message = mpi_ctx_.NeighborValueExchangeWithConstantElements(
-        sendbuf, (void *)entry.output->data(), num_elements, entry.output->dtype(),
-        entry.send_neighbors.get(), entry.recv_neighbors.get()
-      );
->>>>>>> 3d606f77
+          GenerateNeighborExchangeErrorMessage(statuses, nsend, nrecv);
     }
   } else {
     if (entry.send_neighbors->empty()) {
@@ -704,7 +705,6 @@
             "output for details.");
       }
     } else {
-<<<<<<< HEAD
       int nsend = first_entry.send_neighbors->size();
       int nrecv = first_entry.recv_neighbors->size();
       std::vector<MPI_Request> requests(nsend + nrecv);
@@ -754,13 +754,7 @@
       }
       MPI_Waitall(nsend + nrecv, requests.data(), statuses.data());
       error_message =
-          GenerateNeighborAllreduceErrorMessage(statuses, nsend, nrecv);
-=======
-      error_message = mpi_ctx_.NeighborValueExchangeWithConstantElements(
-        fused_input_data, buffer_data, num_elements, first_entry.output->dtype(),
-        first_entry.send_neighbors.get(), first_entry.recv_neighbors.get()
-      );
->>>>>>> 3d606f77
+          GenerateNeighborExchangeErrorMessage(statuses, nsend, nrecv);
     }
   } else {
     if (first_entry.send_neighbors->empty()) {
